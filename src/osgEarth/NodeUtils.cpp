/* -*-c++-*- */
/* osgEarth - Dynamic map generation toolkit for OpenSceneGraph
 * Copyright 2008-2010 Pelican Mapping
 * http://osgearth.org
 *
 * osgEarth is free software; you can redistribute it and/or modify
 * it under the terms of the GNU Lesser General Public License as published by
 * the Free Software Foundation; either version 2 of the License, or
 * (at your option) any later version.
 *
 * This program is distributed in the hope that it will be useful,
 * but WITHOUT ANY WARRANTY; without even the implied warranty of
 * MERCHANTABILITY or FITNESS FOR A PARTICULAR PURPOSE.  See the
 * GNU Lesser General Public License for more details.
 *
 * You should have received a copy of the GNU Lesser General Public License
 * along with this program.  If not, see <http://www.gnu.org/licenses/>
 */

#include <osgEarth/NodeUtils>
#include <osg/TemplatePrimitiveFunctor>
#include <osg/Geode>
#include <osg/Geometry>
#include <osg/CullSettings>
#include <osg/KdTree>
#include <osg/TriangleFunctor>
#include <vector>
#include <string>

using namespace osgEarth;

//------------------------------------------------------------------------

namespace
{
    struct ComputeMaxNormalLength
    {
        void set( const osg::Vec3& normalECEF, const osg::Matrixd& local2world, float* maxNormalLen )
        {
            _normal       = normalECEF;
            _local2world  = local2world;
            _maxNormalLen = maxNormalLen;
        }

        void operator()( const osg::Vec3 &v1, bool)
        {         
            compute( v1 );
        }

        void operator()( const osg::Vec3 &v1, const osg::Vec3 &v2, bool)
        {         
            compute( v1 );
            compute( v2 );
        }

        void operator()( const osg::Vec3 &v1, const osg::Vec3 &v2, const osg::Vec3& v3, bool)
        {         
            compute( v1 );
            compute( v2 );
            compute( v3 );
        }

        void operator()( const osg::Vec3 &v1, const osg::Vec3 &v2, const osg::Vec3& v3, const osg::Vec3& v4, bool)
        {         
            compute( v1 );
            compute( v2 );
            compute( v3 );
            compute( v4 );
        }

        void compute( const osg::Vec3& v )
        {
            osg::Vec3d vworld = v * _local2world;
            double vlen = vworld.length();
            vworld.normalize();

            // the dot product of the 2 vecs is the cos of the angle between them;
            // mult that be the vector length to get the new normal length.
            float normalLen = fabs(_normal * vworld) * vlen;

            if ( normalLen < *_maxNormalLen )
                *_maxNormalLen = normalLen;
        }

        osg::Vec3 _normal;
        osg::Matrixd _local2world;
        float*    _maxNormalLen;
    };

    struct ComputeMaxRadius2
    {
        void set( const osg::Vec3& center, float* maxRadius2 )
        {
            _center = center;
            _maxRadius2 = maxRadius2;
        }

        void operator()( const osg::Vec3 &v1, bool )
        {            
            compute( v1 );
        }

        void operator()( const osg::Vec3 &v1, const osg::Vec3 &v2, bool )
        {            
            compute( v1 );
            compute( v2 );
        }

        void operator()( const osg::Vec3 &v1, const osg::Vec3 &v2, const osg::Vec3 &v3, bool )
        {            
            compute( v1 );
            compute( v2 );
            compute( v3 );
        }        

        void operator()( const osg::Vec3 &v1, const osg::Vec3 &v2, const osg::Vec3 &v3, const osg::Vec3& v4, bool )
        {            
            compute( v1 );
            compute( v2 );
            compute( v3 );
            compute( v4 );
        }

        void compute( const osg::Vec3& v )
        {
            float dist = (v - _center).length2();
            if ( dist > *_maxRadius2 )
                *_maxRadius2 = dist;
        }



        osg::Vec3 _center;
        float*    _maxRadius2;
    };

    struct ComputeVisitor : public osg::NodeVisitor
    {
        ComputeVisitor()
            : osg::NodeVisitor(osg::NodeVisitor::TRAVERSE_ALL_CHILDREN), 
              _maxRadius2(0.0f) { }

        void run( osg::Node* node, const osg::Vec3d& centerECEF )
        {
            _centerECEF = centerECEF;
            _normalECEF = _centerECEF;
            _normalECEF.normalize();
            _maxNormalLen = _centerECEF.length();

            _pass = 1;
            node->accept( *this );

            _centerECEF = _normalECEF * _maxNormalLen;

            _pass = 2;
            node->accept( *this );
        }

        void apply( osg::Geode& geode )
        {            
            if ( _pass == 1 )
            {
                osg::Matrixd local2world;
                if ( !_matrixStack.empty() )
                    local2world = _matrixStack.back();

                osg::TemplatePrimitiveFunctor<ComputeMaxNormalLength> pass1;
                pass1.set( _normalECEF, local2world, &_maxNormalLen );

                for( unsigned i=0; i<geode.getNumDrawables(); ++i )
                    geode.getDrawable(i)->accept( pass1 );
            }

            else // if ( _pass == 2 )
            {
                osg::Vec3d center = _matrixStack.empty() ? _centerECEF : _centerECEF * osg::Matrixd::inverse(_matrixStack.back());

                osg::TemplatePrimitiveFunctor<ComputeMaxRadius2> pass2;
                pass2.set( center, &_maxRadius2 );
                for( unsigned i=0; i<geode.getNumDrawables(); ++i )
                    geode.getDrawable(i)->accept( pass2 );
            }
        }

        void apply( osg::Transform& xform )
        {
            osg::Matrixd matrix;
            if (!_matrixStack.empty()) matrix = _matrixStack.back();
            xform.computeLocalToWorldMatrix( matrix, this );
            _matrixStack.push_back( matrix );
            traverse(xform);
            _matrixStack.pop_back();
        }
        
        unsigned   _pass;
        osg::Vec3d _centerECEF;
        osg::Vec3f _normalECEF;
        float      _maxNormalLen;
        float      _maxRadius2;
        std::vector<osg::Matrixd> _matrixStack;
    };

    /**
     * A customized CCC that works correctly under an RTT camera. The built-in one
     * called getEyePoint() instead of getViewPoint() and therefore isn't compatible
     * with osg::Camera::ABSOLUTE_RF_INHERIT_VIEWPOINT mode.
     */
    struct MyClusterCullingCallback : public osg::ClusterCullingCallback
    {
        bool cull(osg::NodeVisitor* nv, osg::Drawable* , osg::State*) const
        {
            osg::CullSettings* cs = dynamic_cast<osg::CullSettings*>(nv);
            if (cs && !(cs->getCullingMode() & osg::CullSettings::CLUSTER_CULLING))
            {
                return false;
            }

            if (_deviation<=-1.0f)
            {
                return false;
            }

            osg::Vec3 eye_cp = nv->getViewPoint() - _controlPoint;
            float radius = eye_cp.length();

            if (radius<_radius)
            {
                return false;
            }

            float deviation = (eye_cp * _normal)/radius;

            return deviation < _deviation;
        }
    };
}

//------------------------------------------------------------------------

osg::ClusterCullingCallback*
ClusterCullerFactory::create( osg::Node* node, const osg::Vec3d& centerECEF )
{
    // Cluster culling computer. This works in two passes.
    //
    // It starts with a control point provided by the caller. I the first pass it computes
    // a new control point that is along the same geocentric normal but at a lower Z. This 
    // corresponds to the lowest Z of a vertex with respect to that normal. This means we
    // can always use a "deviation" of 0 -- and it gets around the problem of the control
    // point being higher than a vertex and corrupting the deviation.
    //
    // In the second pass, we compute the radius based on the new control point.

    osg::ClusterCullingCallback* ccc = 0L;
    if ( node )
    {
        ComputeVisitor cv;
        cv.run( node, centerECEF );

        ccc = new MyClusterCullingCallback(); //osg::ClusterCullingCallback();
        ccc->set( cv._centerECEF, cv._normalECEF, 0.0f, sqrt(cv._maxRadius2) );
    }
    return ccc;
}

//------------------------------------------------------------------------

RemoveEmptyGroupsVisitor::RemoveEmptyGroupsVisitor() :
osg::NodeVisitor( osg::NodeVisitor::TRAVERSE_ALL_CHILDREN )
{
    //nop
}

void
RemoveEmptyGroupsVisitor::apply( osg::Group& group )
{
    bool removed = true;
    while( removed )
    {
        removed = false;
        for( unsigned i = 0; i < group.getNumChildren(); ++i )
        {
            osg::Group* child = group.getChild(i)->asGroup();
            if ( child )
            {
<<<<<<< HEAD
                if (::strcmp(child->className(), "Group") == 0 &&
=======
                if (child->className() == std::string("Group") &&
>>>>>>> a0f47533
                    child->getStateSet() == 0L            &&
                    child->getCullCallback() == 0L        &&
                    child->getUpdateCallback() == 0L      &&
                    child->getUserData() == 0L            &&
                    child->getName().empty()              &&
                    child->getDescriptions().size() == 0 )
                {
                    for( unsigned j = 0; j < child->getNumChildren(); ++j )
                    {
                        group.addChild( child->getChild( j ) );
                    }

                    group.removeChild( i-- );
                    removed = true;
                }                
            }
        }
    }

    traverse(group);
}

//------------------------------------------------------------------------

PrimitiveSetTypeCounter::PrimitiveSetTypeCounter() :
osg::NodeVisitor( osg::NodeVisitor::TRAVERSE_ALL_CHILDREN ),
_point  ( 0 ),
_line   ( 0 ),
_polygon( 0 )
{
    //nop
}

void
PrimitiveSetTypeCounter::apply(osg::Geode& geode)
{
    const osg::Geode::DrawableList& drawables = geode.getDrawableList();
    for( osg::Geode::DrawableList::const_iterator i = drawables.begin(); i != drawables.end(); ++i )
    {
        osg::Geometry* g = i->get()->asGeometry();
        if ( g )
        {
            const osg::Geometry::PrimitiveSetList& primSets = g->getPrimitiveSetList();
            for( osg::Geometry::PrimitiveSetList::const_iterator j = primSets.begin(); j != primSets.end(); ++j )
            {
                switch( j->get()->getMode() )
                {
                case GL_POINTS:
                    _point++;
                    break;
                case GL_LINES:
                case GL_LINE_LOOP:
                case GL_LINE_STRIP:
                    _line++;
                    break;
                default:
                    _polygon++;
                    break;
                }
            }
        }
    }
}


namespace
{
    struct TriangleIntersection
    {
        TriangleIntersection(unsigned int index, const osg::Vec3d& normal, double r1, const osg::Vec3* v1, double r2, const osg::Vec3* v2, double r3, const osg::Vec3* v3):
            _index(index),
            _normal(normal),
            _r1(r1),
            _v1(v1),
            _r2(r2),
            _v2(v2),
            _r3(r3),
            _v3(v3) {}

        unsigned int         _index;
        const osg::Vec3      _normal;
        double               _r1;
        const osg::Vec3*     _v1;
        double               _r2;
        const osg::Vec3*     _v2;
        double               _r3;
        const osg::Vec3*     _v3;

    protected:

        TriangleIntersection& operator = (const TriangleIntersection&) { return *this; }
    };


    typedef std::multimap<double,TriangleIntersection> TriangleIntersections;


    struct DoublePrecisionTriangleIntersector
    {
        osg::Vec3d   _s;
        osg::Vec3d   _d;
        double       _length;

        int         _index;
        double       _ratio;
        bool        _hit;
        bool        _limitOneIntersection;

        TriangleIntersections _intersections;

        DoublePrecisionTriangleIntersector()
        {
            _length = 0.0;
            _index = 0;
            _ratio = 0.0;
            _hit = false;
            _limitOneIntersection = false;
        }

        void set(const osg::Vec3d& start, osg::Vec3d& end, double ratio=FLT_MAX)
        {
            _hit=false;
            _index = 0;
            _ratio = ratio;

            _s = start;
            _d = end - start;
            _length = _d.length();
            _d /= _length;
        }

        inline void operator () (const osg::Vec3& v1,const osg::Vec3& v2,const osg::Vec3& v3, bool treatVertexDataAsTemporary)
        {
            ++_index;

            if (_limitOneIntersection && _hit) return;

            if (v1==v2 || v2==v3 || v1==v3) return;

            osg::Vec3d v1d(v1), v2d(v2), v3d(v3);

            osg::Vec3d v12 = v2d-v1d;
            osg::Vec3d n12 = v12^_d;
            double ds12 = (_s-v1d)*n12;
            double d312 = (v3d-v1d)*n12;
            if (d312>=0.0)
            {
                if (ds12<0.0) return;
                if (ds12>d312) return;
            }
            else                     // d312 < 0
            {
                if (ds12>0.0) return;
                if (ds12<d312) return;
            }

            osg::Vec3d v23 = v3d-v2d;
            osg::Vec3d n23 = v23^_d;
            double ds23 = (_s-v2d)*n23;
            double d123 = (v1d-v2d)*n23;
            if (d123>=0.0)
            {
                if (ds23<0.0) return;
                if (ds23>d123) return;
            }
            else                     // d123 < 0
            {
                if (ds23>0.0) return;
                if (ds23<d123) return;
            }

            osg::Vec3d v31 = v1d-v3d;
            osg::Vec3d n31 = v31^_d;
            double ds31 = (_s-v3d)*n31;
            double d231 = (v2d-v3d)*n31;
            if (d231>=0.0)
            {
                if (ds31<0.0) return;
                if (ds31>d231) return;
            }
            else                     // d231 < 0
            {
                if (ds31>0.0) return;
                if (ds31<d231) return;
            }


            double r3;
            if (osg::equivalent(ds12,0.0)) r3=0.0;
            else if (!osg::equivalent(d312,0.0)) r3 = ds12/d312;
            else return; // the triangle and the line must be parallel intersection.

            double r1;
            if (osg::equivalent(ds23,0.0)) r1=0.0;
            else if (!osg::equivalent(d123,0.0)) r1 = ds23/d123;
            else return; // the triangle and the line must be parallel intersection.

            double r2;
            if (osg::equivalent(ds31,0.0)) r2=0.0;
            else if (!osg::equivalent(d231,0.0)) r2 = ds31/d231;
            else return; // the triangle and the line must be parallel intersection.

            double total_r = (r1+r2+r3);
            if (!osg::equivalent(total_r,1.0))
            {
                if (osg::equivalent(total_r,0.0)) return; // the triangle and the line must be parallel intersection.
                double inv_total_r = 1.0/total_r;
                r1 *= inv_total_r;
                r2 *= inv_total_r;
                r3 *= inv_total_r;
            }

            osg::Vec3d in = v1d*r1+v2d*r2+v3d*r3;
            if (!in.valid())
            {
                //OSG_WARN<<"Warning:: Picked up error in TriangleIntersect"<<std::endl;
                //OSG_WARN<<"   ("<<v1<<",\t"<<v2<<",\t"<<v3<<")"<<std::endl;
                //OSG_WARN<<"   ("<<r1<<",\t"<<r2<<",\t"<<r3<<")"<<std::endl;
                return;
            }

            float d = (in-_s)*_d;

            if (d<0.0) return;
            if (d>_length) return;

            osg::Vec3d normal = v12^v23;
            normal.normalize();

            float r = d/_length;


            if (treatVertexDataAsTemporary)
            {
                _intersections.insert(std::pair<const double,TriangleIntersection>(r,TriangleIntersection(_index-1,normal,r1,0,r2,0,r3,0)));
            }
            else
            {
                _intersections.insert(std::pair<const double,TriangleIntersection>(r,TriangleIntersection(_index-1,normal,r1,&v1,r2,&v2,r3,&v3)));
            }
            _hit = true;

        }

    };
}<|MERGE_RESOLUTION|>--- conflicted
+++ resolved
@@ -282,11 +282,7 @@
             osg::Group* child = group.getChild(i)->asGroup();
             if ( child )
             {
-<<<<<<< HEAD
-                if (::strcmp(child->className(), "Group") == 0 &&
-=======
                 if (child->className() == std::string("Group") &&
->>>>>>> a0f47533
                     child->getStateSet() == 0L            &&
                     child->getCullCallback() == 0L        &&
                     child->getUpdateCallback() == 0L      &&
