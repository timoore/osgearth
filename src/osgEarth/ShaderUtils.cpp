--- conflicted
+++ resolved
@@ -185,7 +185,6 @@
         return yes;
     }
 
-#if 0
     // each output pair is "qualifier", "declaration".
     struct Varying {
         std::string original;
@@ -195,8 +194,7 @@
     };
 
     void collectVaryings(osg::Shader::Type type, const std::string& source, std::vector<Varying>& out)
-    {       
-
+    {
         //OE_NOTICE << "\n\n\n\nShader\n\n\n\n";
         std::string::size_type pos = 0;
         while( pos != std::string::npos && pos < source.length() )
@@ -210,7 +208,7 @@
 
             //OE_NOTICE << "Statement: " << statement << "\n";
 
-            //osgEarth::collapseWhitespace(line);            
+            //osgEarth::collapseWhitespace(line);
 
             if ( startsWith(statement, "out ") && type != osg::Shader::FRAGMENT ) {
                 out.push_back( Varying(statement, "", std::string(statement, 4)) );
@@ -237,10 +235,7 @@
             pos = end+1;
         }
     }
-#endif
-}
-
-#define maybe(X) (X) << ((X).empty()?"":" ")
+}
 
 void
 ShaderPreProcessor::run(osg::Shader* shader)
@@ -298,37 +293,26 @@
         }
 
         // Perform shader composition adjustments on ins and outs.        
-        ShaderEditor shed( source );
-
-        std::vector<ShaderEditor::Variable> vars;
-        shed.getVaryings( shader->getType(), vars );
-
-        for(int i=0; i<vars.size(); ++i)
-        {
-            ShaderEditor::Variable& v = vars[i];
-
-            // insert a pragma that will mark this variable as a varying.
-            shed.insert( Stringify() 
-                << "#pragma vp_varying \"" 
-                << maybe(v.invariant_qualifier)
-                << maybe(v.auxiliary_storage_qualifier)
-                << maybe(v.interpolation_qualifier)
-                << v.definition << "\"" );
-
-            // Convert it to a stage global by removing the transfer qualifiers and saving it back.
-            v.invariant_qualifier.clear();
-            v.auxiliary_storage_qualifier.clear();
-            v.interpolation_qualifier.clear();
-            v.storage_qualifier.clear();
-
-            shed.save( v );
-
-            dirty = true;
+        std::vector<Varying> v;
+        collectVaryings( shader->getType(), source, v );
+        for(std::vector<Varying>::iterator i = v.begin(); i != v.end(); ++i)
+        {
+            if (replaceAndInsertLiteral(
+                source,
+                declPos,
+                i->original,
+                i->definition,
+                Stringify() << "#pragma vp_varying \"" << i->qualifier << i->definition << "\"\n" ))
+            {
+                dirty = true;
+            }
+
+            OE_DEBUG << "Replaced \"" << i->original << "\" with \"" << i->definition << "\"\n";
         }
 
         if ( dirty )
         {
-            shader->setShaderSource( shed.toString() );
+            shader->setShaderSource( source );
         }
     }
 }
@@ -927,385 +911,4 @@
             vp->removeShader("oe_discardalpha_frag");
         }
     }
-<<<<<<< HEAD
-}
-
-//------------------------------------------------------------------------
-
-ShaderEditor::Variable::Variable(int index) :
-_index(index)
-{
-    //nop
-}
-
-std::string
-ShaderEditor::Variable::toString() const
-{
-    return Stringify()
-        << invariant_qualifier         << (invariant_qualifier.empty() ? "" : " ")
-        << auxiliary_storage_qualifier << (auxiliary_storage_qualifier.empty() ? "" : " " )
-        << interpolation_qualifier     << (interpolation_qualifier.empty() ? "" : " " )
-        << storage_qualifier           << (storage_qualifier.empty() ? "" : " " )
-        << definition
-        << ";";
-}
-
-ShaderEditor::Lexer::Lexer(const std::string& s) :
-_str(s)
-{
-    _pos = _str.begin();
-}
-
-bool
-ShaderEditor::Lexer::eat(const std::string& pattern, std::string* output)
-{
-    std::string::iterator i = _pos;
-
-    // skip whitespace
-    for( ; i != _str.end() && ::iswspace(*i); ++i);
-    _pos = i;
-
-    // match pattern
-    for(int p=0; p<pattern.size() && i != _str.end(); ++p, ++i)
-    {
-        if ( ::iswspace(*i) && !::iswspace(pattern[p]) )
-            return false;
-        if ( *i != pattern[p] )
-            return false;
-    }
-
-    // copy and advance.
-    if ( output )
-        *output = std::string(_pos, i);
-    _pos = i;
-    return true;
-}
-
-void
-ShaderEditor::Lexer::eatUntil(char c, std::string* output)
-{
-    if ( output )
-    {
-        std::string::iterator i = std::find(_pos, _str.end(), c);        
-        *output = std::string(_pos, i);
-    }
-}
-
-void
-ShaderEditor::Lexer::remainder(std::string* output)
-{
-    if ( output )
-    {
-        *output = std::string(_pos, _str.end());
-    }
-}
-
-
-ShaderEditor::ShaderEditor(const std::string& source)
-{
-    std::stringstream buf(source);
-    read( buf );
-}
-
-ShaderEditor::ShaderEditor(std::istream& in)
-{
-    read( in );
-}
-
-
-std::string
-ShaderEditor::toString()
-{
-    std::stringstream buf;
-    for(Chunks::const_iterator i = _chunks.begin(); i != _chunks.end(); ++i)
-    {
-        buf << i->glsl_chunk_text << "\n";
-    }
-    return buf.str();
-}
-
-void
-ShaderEditor::getVaryings(osg::Shader::Type     shaderType,
-                          std::vector<Variable>& output) const
-{
-    for(int c = 0; c < _chunks.size(); ++c )
-    {
-        if ( _chunks[c].glsl_statement == Chunk::STATEMENT )
-        {
-            const std::string& t = _chunks[c].glsl_chunk_text;
-
-            Variable var(c);
-
-            Lexer lexer(t);
-
-            lexer.eat("invariant", &var.invariant_qualifier);
-
-            lexer.eat("centroid", &var.auxiliary_storage_qualifier);
-            lexer.eat("sample",   &var.auxiliary_storage_qualifier);
-            lexer.eat("patch",    &var.auxiliary_storage_qualifier);
-
-            lexer.eat("flat",           &var.interpolation_qualifier);
-            lexer.eat("smooth",         &var.interpolation_qualifier);
-            lexer.eat("nonperspective", &var.interpolation_qualifier);
-
-            if ( lexer.eat("varying", &var.storage_qualifier) )
-            {
-                if ( shaderType != osg::Shader::FRAGMENT && lexer.eat("out") )
-                    var.storage_qualifier = "varying out";
-                else if ( shaderType != osg::Shader::VERTEX && lexer.eat("in") )
-                    var.storage_qualifier = "varying in";
-            }
-            else if ( shaderType != osg::Shader::FRAGMENT )
-            {
-                lexer.eat("out", &var.storage_qualifier);
-            }
-            else if ( shaderType != osg::Shader::VERTEX )
-            {
-                lexer.eat("in", &var.storage_qualifier);
-            }
-
-            if ( !var.storage_qualifier.empty() )
-            {
-                lexer.eatUntil(';', &var.definition );
-                output.push_back(var);
-            }
-        }
-    }
-}
-
-void
-ShaderEditor::save(const Variable& var)
-{
-    if ( var._index >= 0 && var._index < _chunks.size() )
-    {
-        _chunks[var._index].glsl_chunk_text = var.toString();
-    }
-}
-
-void
-ShaderEditor::remove(const Variable& var)
-{
-    if ( var._index >= 0 && var._index < _chunks.size() )
-    {
-        _chunks[var._index]._deleted = true;
-    }
-}
-
-void
-ShaderEditor::insert(const std::string& text)
-{
-    _chunks.push_back(Chunk());
-    Chunk& chunk = _chunks.back();
-    chunk.glsl_chunk_text = text;
-    chunk.glsl_statement = Chunk::UNKNOWN;
-    chunk._deleted = false;
-}
-
-void
-ShaderEditor::read(std::istream& file_in)
-{
-    char break_char = ';';
-    char ch;
-    int line_number =1;
-    int chunck_number =1;
-
-    //skips whitespace until the first line of the program
-    ch = file_in.peek(); 
-    if ((!isalpha(ch) || !ispunct(ch) )){
-        while (file_in >> std::noskipws >> ch) {
-            if (isalpha(ch) || ispunct(ch)){
-                break;
-            }
-        }
-    }
-
-    //glslChunk_type holds chuck text and chunk type
-    glslChunk_type *new_chunk = new glslChunk_type;
-
-    //set the initial type and save first character 
-    if (ch == '#'){
-        new_chunk->glsl_statement=glslChunk_type::DIRECTIVE;
-        new_chunk->glsl_chunk_text = ch;
-    } else {
-        if (ch == '/'){
-            new_chunk->glsl_statement=glslChunk_type::COMMENT;
-            new_chunk->glsl_chunk_text = ch;
-        } else {
-            new_chunk->glsl_statement=glslChunk_type::STATEMENT;
-            new_chunk->glsl_chunk_text = ch;
-        }
-    }
-
-
-    //loop over file
-    while (file_in >> std::noskipws >> ch)
-    {
-        int brace_count =0;
-        int comment_block =0;
-        if ((new_chunk->glsl_statement==glslChunk_type::DIRECTIVE)||(new_chunk->glsl_statement==glslChunk_type::COMMENT))
-        {
-            break_char='\n';
-        }else{
-            break_char = ';';
-        }
-        //for a directive, drop the last character, otherwise add it to the string
-        if (ch != '\n')
-            new_chunk->glsl_chunk_text = new_chunk->glsl_chunk_text + ch;
-
-        //if the first two chars are /* set block comment, otherwise block comment is caught later too
-        if ((ch == '/')&&(file_in.peek()=='*'))
-        {
-            comment_block =1;
-        }
-        //loop until it finds a break caracter
-        while (file_in >> std::noskipws >> ch) 
-        {
-            //check for directive or comment
-            if ((ch == '#') || ((ch == '/')&&(file_in.peek()=='/')))
-            {
-                if (brace_count == 0)
-                    new_chunk->glsl_statement=glslChunk_type::DIRECTIVE;
-                break_char='\n';
-            }
-            //check for start of block comment outside of function
-            if ((ch == '/')&&(file_in.peek()=='*')&&(brace_count==0))
-            {
-                new_chunk->glsl_statement=glslChunk_type::STATEMENT;
-                new_chunk->glsl_chunk_text = new_chunk->glsl_chunk_text + ch;
-                //use * as break but still need to read / as same chunk
-                break_char='*';
-                file_in >> std::noskipws >> ch;
-                new_chunk->glsl_chunk_text = new_chunk->glsl_chunk_text + ch;
-                file_in >> std::noskipws >> ch;
-                comment_block =1;
-            }
-
-            //now check for end of chunks
-
-            //End of chunk is at the break character, correct number of end braces, and not in comment block
-            if ((ch == break_char) && (brace_count == 0) && (comment_block==0)) 
-            {
-                line_number++;
-                //don't save the newline but do save semi colon and right brace end characters
-                if (ch != '\n')
-                    new_chunk->glsl_chunk_text = new_chunk->glsl_chunk_text + ch;
-
-                // try to find a / and then check if there is a following / to set type to comment
-                std::size_t found = new_chunk->glsl_chunk_text.find_first_of("/");
-                if ((found != -1)&&(new_chunk->glsl_chunk_text.at(found+1)=='/'))
-                {
-                    new_chunk->glsl_statement=glslChunk_type::COMMENT;
-                }
-
-
-                //push into vector and clear text for next chunk
-                _chunks.push_back(*new_chunk);
-                new_chunk->glsl_chunk_text = "";
-                chunck_number++;
-
-                //peek ahead to the next line to set initial chunk type and break
-                char ch_next = file_in.peek();
-                if (ch_next == '#'){
-                    new_chunk->glsl_statement=glslChunk_type::DIRECTIVE;
-
-                } 
-                else 
-                {
-                    if (ch_next == '/'){
-                        new_chunk->glsl_statement=glslChunk_type::COMMENT;
-                    } else {
-                        new_chunk->glsl_statement=glslChunk_type::STATEMENT;
-                    }
-                }
-                break;
-
-                //Not at the end of a chunk so check for function
-            } 
-            else 
-            {
-                if (ch == '{')
-                {
-                    //found a left brace but check if part of a comment
-                    std::size_t found = new_chunk->glsl_chunk_text.find_first_of("/");
-                    if ((found != -1)&&((new_chunk->glsl_chunk_text.at(found+1)=='/')||(new_chunk->glsl_chunk_text.at(found+1)=='*')))
-                    {
-                        new_chunk->glsl_statement=glslChunk_type::COMMENT;
-                    } 
-                    else 
-                    {
-                        //function found so change break character and chunk type
-                        break_char='}';
-                        brace_count++;
-                        new_chunk->glsl_statement=glslChunk_type::FUNCTION;
-                    }
-                }
-                //keep track of right braces to make sure chunk has all nested statements
-                if (ch == '}')
-                {
-                    //found a right brace but check if part of a comment
-                    std::size_t found = new_chunk->glsl_chunk_text.find_first_of("/");
-                    if ((found != -1)&&((new_chunk->glsl_chunk_text.at(found+1)=='/')||(new_chunk->glsl_chunk_text.at(found+1)=='*')))
-                    {
-                        new_chunk->glsl_statement=glslChunk_type::COMMENT;
-                    }
-                    else 
-                    {
-                        brace_count--;
-                        if (brace_count == 0)
-                        {
-                            //Found end of function, save right brace and push entry
-                            new_chunk->glsl_chunk_text = new_chunk->glsl_chunk_text + ch;
-                            _chunks.push_back(*new_chunk);
-                            new_chunk->glsl_chunk_text = "";
-                            new_chunk->glsl_statement=glslChunk_type::STATEMENT;
-                            chunck_number++;
-                            break;
-                        }
-                    }
-                }
-
-
-                //checking for * as break char isn't sufficient so peek ahead and see if it is an * or */ outside of func
-                char ch_next = file_in.peek();
-                if ((ch == '*') && (ch_next == '/') && (brace_count==0))
-                {
-                    comment_block=0;
-                    //end of block comment found so save * and /
-                    new_chunk->glsl_chunk_text = new_chunk->glsl_chunk_text + ch;
-
-                    file_in >> std::noskipws >> ch;
-                    new_chunk->glsl_chunk_text = new_chunk->glsl_chunk_text + ch;
-                    new_chunk->glsl_statement=glslChunk_type::COMMENT;
-                    _chunks.push_back(*new_chunk);
-                    //init new chunk
-                    new_chunk->glsl_chunk_text = "";
-                    new_chunk->glsl_statement=glslChunk_type::STATEMENT;
-                    chunck_number++;
-                    break;
-                }
-                //if the program does not end on a newline, comments or directives will not end on break character so 
-                //check if next char is EOF
-                if (ch_next == EOF)
-                {
-                    //next char is EOF before break character was found so end chunk
-                    //try to find comments by skipping whitespace at beginning of chunk
-                    std::size_t found = new_chunk->glsl_chunk_text.find_first_not_of(" ");
-                    if (found != std::string::npos && new_chunk->glsl_chunk_text.at(found) == '/')
-                    {
-                        new_chunk->glsl_statement=glslChunk_type::COMMENT;
-                    }
-                    new_chunk->glsl_chunk_text = new_chunk->glsl_chunk_text + ch;
-                    _chunks.push_back(*new_chunk);
-                    new_chunk->glsl_chunk_text = "";
-                    chunck_number++;
-                    break;
-                }
-
-                //character is not a break character so save it
-                new_chunk->glsl_chunk_text = new_chunk->glsl_chunk_text + ch;
-            }
-        }
-    }
-=======
->>>>>>> d96fa651
 }