/* -*-c++-*- */
/* osgEarth - Dynamic map generation toolkit for OpenSceneGraph
 * Copyright 2008-2014 Pelican Mapping
 * http://osgearth.org
 *
 * osgEarth is free software; you can redistribute it and/or modify
 * it under the terms of the GNU Lesser General Public License as published by
 * the Free Software Foundation; either version 2 of the License, or
 * (at your option) any later version.
 *
 * This program is distributed in the hope that it will be useful,
 * but WITHOUT ANY WARRANTY; without even the implied warranty of
 * MERCHANTABILITY or FITNESS FOR A PARTICULAR PURPOSE.  See the
 * GNU Lesser General Public License for more details.
 *
 * You should have received a copy of the GNU Lesser General Public License
 * along with this program.  If not, see <http://www.gnu.org/licenses/>
 */
#ifndef OSGEARTH_TERRAIN_ENGINE_NODE_H
#define OSGEARTH_TERRAIN_ENGINE_NODE_H 1

#include <osgEarth/Map>
#include <osgEarth/MapFrame>
#include <osgEarth/Terrain>
#include <osgEarth/TerrainEffect>
#include <osgEarth/TerrainTileModelFactory>
#include <osgEarth/TerrainTileNode>
#include <osgEarth/TextureCompositor>
#include <osgEarth/ShaderUtils>
#include <osgEarth/Progress>
#include <osg/CoordinateSystemNode>
#include <osg/Geode>
#include <osg/NodeCallback>

#define OSGEARTH_ENV_TERRAIN_ENGINE_DRIVER "OSGEARTH_TERRAIN_ENGINE"

namespace osgEarth
{
    class TerrainEffect;

    /**
     * Interface for querying terrain engine feature requirements.
     */
    class TerrainEngineRequirements
    {
    public:
        virtual bool elevationTexturesRequired() const =0;
        virtual bool normalTexturesRequired() const =0;
        virtual bool parentTexturesRequired() const =0;

    public:
        virtual ~TerrainEngineRequirements() { }
    };

    /**
     * Interface for and object that can create a new terrain tile models
     */
    class /*interface*/ TerrainEngine
    {
    public:
        /**
         * Callback for new node creation.
         */
        class NodeCallback : public osg::Referenced
        {
        public:
            virtual void operator()(const TileKey& key, osg::Node* node) =0;

        protected:
            NodeCallback() { }
            virtual ~NodeCallback() { }
        };

    public:
        /**
         * Unique ID of this engine.
         */
        virtual UID getUID() const =0;

        /**
         * Creates a new data model for a terrain tile, calling any registered
         * CreateTileModelCallbacks before returning the new object.
         *
         * @param frame Map frame from which to create the new tile model
         * @param key   Key for which to create the new tile model
         * @param modelStore Optional interface for accessing other previously
         *                   created tile models (see TerrainTileModelFactory)
         * @param progress Optional progress/stats tracking callback
         */
        virtual TerrainTileModel* createTileModel(
            const MapFrame&              frame,
            const TileKey&               key,
            const TerrainTileModelStore* modelStore,
            ProgressCallback*            progress ) =0;

        
        /**
         * Notify the engine of a completed tile node creation, so it can 
         * activate callbacks. (This might happen in a pager thread.)
         *
         * @param key  TileKey corresponding to the new Node
         * @param node The new terrain node.
         */
        virtual void notifyOfTerrainTileNodeCreation(
            const TileKey& key,
            osg::Node*     node) =0;
    };

    /**
     * TerrainEngineNode is the base class and interface for map engine implementations.
     *
     * A map engine lives under a MapNode and is responsible for generating the
     * actual geometry representing the Earth.
     */
    class OSGEARTH_EXPORT TerrainEngineNode : public osg::CoordinateSystemNode,
                                              public TerrainEngine,
                                              public TerrainEngineRequirements
    {
    public:
        /** Gets the map that this engine is rendering. */
        const Map* getMap() const { return _map.get(); }

        /** Gets the Terrain interface for interacting with the scene graph */
        Terrain* getTerrain() { return _terrainInterface.get(); }
        const Terrain* getTerrain() const { return _terrainInterface.get(); }

        /** Gets the property set in use by this map engine. */
        virtual const TerrainOptions& getTerrainOptions() const =0;

        /** Accesses the object that keeps track of GPU resources in use */
        TextureCompositor* getResources() const;

        /** Adds a terrain effect */
        void addEffect( TerrainEffect* effect );

        /** Removes a terrain effect */
        void removeEffect( TerrainEffect* effect );

        /**
         * Marks the terrain tiles intersecting the provied extent as invalid.
         * If the terrain engine supports incremental update, it will reload
         * invalid tiles. If not, it will simple regenerate all tiles in the 
         * terrain (which might be slow).
         */
        virtual void invalidateRegion(
            const GeoExtent& extent,
            unsigned         minLevel,
            unsigned         maxLevel) { }

        // See invalidateRegion() above.
        void invalidateRegion(const GeoExtent& extent) {
            invalidateRegion(extent, 0u, INT_MAX);
        }

        /** Whether the implementation should generate normal map rasters. */
        void requireNormalTextures();
        
        /** Whether the implementation should generate elevation map rasters. */
        void requireElevationTextures();

        /** Whether the implementation should generate parent color textures. */
        void requireParentTextures();

        /** Access the stateset used to render the terrain. */
        virtual osg::StateSet* getTerrainStateSet() { return getOrCreateStateSet(); }

        /** Access the stateset used to render payload data. */
        virtual osg::StateSet* getPayloadStateSet() { return getOrCreateStateSet(); }

    public: // TerrainEngine

        TerrainTileModel* createTileModel(
            const MapFrame&              frame,
            const TileKey&               key,
            const TerrainTileModelStore* modelStore,
            ProgressCallback*            progress );

        void notifyOfTerrainTileNodeCreation(
            const TileKey& key, 
            osg::Node*     node);

    public:

        /**
         * Callback for customizing the TileModel.
         */
        class CreateTileModelCallback : public osg::Referenced
        {
        public:
            virtual void onCreateTileModel(
                TerrainEngineNode* engine,
                TerrainTileModel*  model) = 0;
        };

        /**
         * Adds a TileModel creation callback, so you can add custom data
         * to the TileModel after it's created.
         */
        void addCreateTileModelCallback(CreateTileModelCallback* callback);
        void removeCreateTileModelCallback(CreateTileModelCallback* callback);


    public: // TerrainEngineRequirements

        bool normalTexturesRequired() const { return _requireNormalTextures; }
        bool elevationTexturesRequired() const { return _requireElevationTextures; }
        bool parentTexturesRequired() const { return _requireParentTextures; }

    public:
        // adds a callback that will be fired while the terrain engine is building
        // a tile node in a background thread.
        void addTileNodeCallback(TerrainEngine::NodeCallback* cb);
        void removeTileNodeCallback(TerrainEngine::NodeCallback* cb);
            

    public: // Runtime properties

        /** Sets the scale factor to apply to elevation height values. Default is 1.0
          * @deprecated */
        void setVerticalScale( float value );

        /** Gets the scale factor to apply to elevation height values.
          * @deprecated */
        float getVerticalScale() const { return _verticalScale; }

    public: // deprecated
        
        /** @derepcated Use getResources() instead. */
        TextureCompositor* getTextureCompositor() const { return getResources(); }

    protected:
        TerrainEngineNode();
        virtual ~TerrainEngineNode();

    public: // osg::Node overrides
        virtual osg::BoundingSphere computeBound() const;
        virtual void traverse( osg::NodeVisitor& );

    protected: // implementation events

        /** @deprecated */
        virtual void onVerticalScaleChanged() { }
        /** @deprecated */
        virtual void onElevationSamplingRatioChanged() { }

    protected:
        friend class MapNode;
        friend class TerrainEngineNodeFactory;

        /** Attaches a map to the terrain engine and initialized it.*/
        virtual void preInitialize( const Map* map, const TerrainOptions& options );
        virtual void postInitialize( const Map* map, const TerrainOptions& options );

        // signals that a redraw is needed because something changed.
        virtual void dirty();

        // allow subclasses direct access for convenience.
        osg::ref_ptr<TextureCompositor> _texCompositor;

        bool _requireElevationTextures;
        bool _requireNormalTextures;
        bool _requireParentTextures;

<<<<<<< HEAD
=======
        // called by addTileNodeCallback to notify any already-existing nodes
        // of the new callback.
        virtual void notifyExistingNodes(TerrainTileNodeCallback* cb) { }

    public: // TerrainTileNodeBroker

        void notifyOfTerrainTileNodeCreation(const TileKey& key, osg::Node* node);

>>>>>>> 083a7a1b
    public: // utility

        /**
         * Utility function that will return an osg::Node representing the geometry
         * for a tile key. The node is standalone; it has no ability to load children
         * or receive updates.
         *
         * TODO: deprecate in favor of a separate utility for creating simple
         * geometry out of a TerrainTileModel. -gw
         */
        virtual osg::Node* createTile(const TileKey& key) =0;

    private:
        friend struct TerrainEngineNodeCallbackProxy;
        friend struct MapNodeMapLayerController;

        void ctor();
        void onMapInfoEstablished( const MapInfo& mapInfo ); // not virtual!
        void onMapModelChanged( const MapModelChange& change );
        virtual void updateTextureCombining() { }

    private:
        
        struct ImageLayerController : public ImageLayerCallback
        {
            ImageLayerController( const Map* map, TerrainEngineNode* engine );
            void onColorFiltersChanged( ImageLayer* layer ); 

        private:
            MapFrame           _mapf;
            TerrainEngineNode* _engine;
            friend class TerrainEngineNode;
        };

        osg::ref_ptr<ImageLayerController> _imageLayerController;
        osg::ref_ptr<const Map>            _map;
        bool                               _redrawRequired;
        float                              _verticalScale;
        osg::ref_ptr<Terrain>              _terrainInterface;
        unsigned                           _dirtyCount;
        
        enum InitStage {
            INIT_NONE,
            INIT_PREINIT_COMPLETE,
            INIT_POSTINIT_COMPLETE
        };
        InitStage _initStage;

        typedef std::vector<osg::ref_ptr<TerrainEffect> > TerrainEffectVector;
        TerrainEffectVector effects_;

        typedef std::vector<osg::ref_ptr<TerrainEngine::NodeCallback> > TerrainTileNodeCallbackVector;
        TerrainTileNodeCallbackVector _tileNodeCallbacks;
        mutable Threading::Mutex _tileNodeCallbacksMutex;
        
        typedef std::vector<osg::ref_ptr<CreateTileModelCallback> > CreateTileModelCallbacks;
        CreateTileModelCallbacks _createTileModelCallbacks;
        mutable Threading::ReadWriteMutex _createTileModelCallbacksMutex;

        osg::ref_ptr<TerrainTileModelFactory> _tileModelFactory;

    public:

        /** Access a typed effect. */
        template<typename T>
        T* getEffect() {
            for(TerrainEffectVector::iterator i = effects_.begin(); i != effects_.end(); ++i ) {
                T* e = dynamic_cast<T*>(i->get());
                if ( e ) return e;
            }
            return 0L;
        }
    };

    /**
     * Factory class for creating terrain engine instances.
     */
    class TerrainEngineNodeFactory
    {
    public:
        static TerrainEngineNode* create( Map* map, const TerrainOptions& options );
    };

    /**
     * Base class for a node that "decorates" the terrain engine node within a map node.
     */
    class TerrainDecorator : public osg::Group
    {
    public:
        virtual void onInstall( TerrainEngineNode* engine );
        virtual void onUninstall( TerrainEngineNode* engine );

    protected:
        virtual ~TerrainDecorator();
    };

} // namespace osgEarth

#endif // OSGEARTH_TERRAIN_ENGINE_NODE_H<|MERGE_RESOLUTION|>--- conflicted
+++ resolved
@@ -261,17 +261,10 @@
         bool _requireNormalTextures;
         bool _requireParentTextures;
 
-<<<<<<< HEAD
-=======
         // called by addTileNodeCallback to notify any already-existing nodes
         // of the new callback.
-        virtual void notifyExistingNodes(TerrainTileNodeCallback* cb) { }
-
-    public: // TerrainTileNodeBroker
-
-        void notifyOfTerrainTileNodeCreation(const TileKey& key, osg::Node* node);
-
->>>>>>> 083a7a1b
+        virtual void notifyExistingNodes(TerrainEngine::NodeCallback* cb) { }
+
     public: // utility
 
         /**
@@ -323,8 +316,8 @@
         typedef std::vector<osg::ref_ptr<TerrainEffect> > TerrainEffectVector;
         TerrainEffectVector effects_;
 
-        typedef std::vector<osg::ref_ptr<TerrainEngine::NodeCallback> > TerrainTileNodeCallbackVector;
-        TerrainTileNodeCallbackVector _tileNodeCallbacks;
+        typedef std::vector<osg::ref_ptr<TerrainEngine::NodeCallback> > NodeCallbackVector;
+        NodeCallbackVector _tileNodeCallbacks;
         mutable Threading::Mutex _tileNodeCallbacksMutex;
         
         typedef std::vector<osg::ref_ptr<CreateTileModelCallback> > CreateTileModelCallbacks;
