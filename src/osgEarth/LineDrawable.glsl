--- conflicted
+++ resolved
@@ -240,10 +240,6 @@
 #ifdef OE_LINE_SMOOTH
     // anti-aliasing
     float L = abs(oe_LineDrawable_lateral);
-<<<<<<< HEAD
-    color.a = smoothstep(0.0, 1.0, 1.0-(L*L));
-=======
-    color.a = color.a * smoothstep(0, 1, 1.0-(L*L));
->>>>>>> a2c4b193
+    color.a = color.a * smoothstep(0.0, 1.0, 1.0-(L*L));
 #endif
 }