--- conflicted
+++ resolved
@@ -279,18 +279,10 @@
     void addToAccumulatedMap(VirtualProgram::ShaderMap&         accumShaderMap,
                              const std::string&                 shaderID,
                              const VirtualProgram::ShaderEntry& newEntry)
-<<<<<<< HEAD
-    {
-        const osg::StateAttribute::OverrideValue& ov = newEntry.second;
-
-        // see if we're trying to disable a previous entry:
-        if ((ov & osg::StateAttribute::ON) == 0 ) //TODO: check for higher override
-=======
     {        
 
         // see if we're trying to disable a previous entry:
         if ((newEntry._overrideValue & osg::StateAttribute::ON) == 0 ) //TODO: check for higher override
->>>>>>> c9426661
         {
             // yes? remove it!
             accumShaderMap.erase( shaderID );
@@ -302,25 +294,15 @@
             VirtualProgram::ShaderEntry& accumEntry = accumShaderMap[ shaderID ]; 
 
             // make sure we can add the new one:
-<<<<<<< HEAD
-            if ((accumEntry.first.get() == 0L ) ||                           // empty slot, fill it
-                ((ov & osg::StateAttribute::PROTECTED) != 0) ||              // new entry is protected
-                ((accumEntry.second & osg::StateAttribute::OVERRIDE) == 0) ) // old entry does NOT override
-=======
             if ((accumEntry._shader.get() == 0L ) ||                                   // empty slot, fill it
                 ((accumEntry._overrideValue & osg::StateAttribute::PROTECTED) != 0) || // new entry is protected
                 ((accumEntry._overrideValue & osg::StateAttribute::OVERRIDE) == 0) )   // old entry does NOT override
->>>>>>> c9426661
             {
                 accumEntry = newEntry;
             }
         }
     }
 
-<<<<<<< HEAD
-
-=======
->>>>>>> c9426661
     /**
     * Apply the data binding information from a template program to the
     * target program.
@@ -423,15 +405,11 @@
             {
                 program->addShader( i->get() );
                 if ( s_dumpShaders )
-<<<<<<< HEAD
-                    OE_NOTICE << LC << "SHADER " << i->get()->getName() << ":\n" << i->get()->getShaderSource() << "\n" << std::endl;
-=======
                 {
                     OE_NOTIFY(osg::NOTICE,"")
                         << "----------\n"
                         << i->get()->getShaderSource() << std::endl;
                 }
->>>>>>> c9426661
             }
         }
 
@@ -457,8 +435,6 @@
                                VirtualProgram::ShaderVector&       outputKeyVector)
     {
 
-<<<<<<< HEAD
-=======
 #ifdef DEBUG_ACCUMULATION
 
         // test dump .. function map and shader map should always include identical data.
@@ -494,7 +470,6 @@
         OE_INFO << LC << "\n\n";
 #endif
 
->>>>>>> c9426661
         // create new MAINs for this function stack.
         osg::Shader* vertMain = Registry::shaderFactory()->createVertexShaderMain( accumFunctions );
         osg::Shader* fragMain = Registry::shaderFactory()->createFragmentShaderMain( accumFunctions );
@@ -504,11 +479,7 @@
         // based on its accumlated function set.
         for( VirtualProgram::ShaderMap::iterator i = accumShaderMap.begin(); i != accumShaderMap.end(); ++i )
         {
-<<<<<<< HEAD
-            outputKeyVector.push_back( i->second.first.get() );
-=======
             outputKeyVector.push_back( i->second._shader.get() );
->>>>>>> c9426661
         }
 
         // finally, add the mains (AFTER building the key vector .. we don't want or
@@ -519,13 +490,9 @@
         buildVector.push_back( fragMain );
 
         if ( s_dumpShaders )
-<<<<<<< HEAD
-            OE_NOTICE << LC << "---------PROGRAM: " << programName << " ---------------\n" << std::endl;
-=======
         {
             OE_NOTICE << LC << "\nPROGRAM: " << programName << " =============================\n" << std::endl;
         }
->>>>>>> c9426661
 
         // Create the new program.
         osg::Program* program = new osg::Program();
@@ -535,8 +502,6 @@
 
         return program;
     }
-<<<<<<< HEAD
-=======
 }
 
 //------------------------------------------------------------------------
@@ -560,7 +525,6 @@
     if ( _overrideValue < rhs._overrideValue ) return true;
     if ( _accept.valid() && !rhs._accept.valid() ) return true;
     return false;
->>>>>>> c9426661
 }
 
 //------------------------------------------------------------------------
@@ -629,15 +593,12 @@
     }
 }
 
-<<<<<<< HEAD
-=======
 VirtualProgram*
 VirtualProgram::cloneOrCreate(osg::StateSet* stateset)
 {
     return cloneOrCreate(stateset, stateset);
 }
 
->>>>>>> c9426661
 //------------------------------------------------------------------------
 
 
@@ -690,7 +651,6 @@
     // compare the shader maps. Need to lock them while comparing.
     {
         Threading::ScopedReadLock shared( _dataModelMutex );
-<<<<<<< HEAD
 
         if ( _shaderMap.size() < rhs._shaderMap.size() ) return -1;
         if ( _shaderMap.size() > rhs._shaderMap.size() ) return 1;
@@ -705,40 +665,14 @@
 
             const ShaderEntry& lhsEntry = lhsIter->second;
             const ShaderEntry& rhsEntry = rhsIter->second;
-            int shaderComp = lhsEntry.first->compare( *rhsEntry.first.get() );
-            if ( shaderComp != 0 ) return shaderComp;
-
-            if ( lhsEntry.second < rhsEntry.second ) return -1;
-            if ( lhsEntry.second > rhsEntry.second ) return 1;
+
+            if ( lhsEntry < rhsEntry ) return -1;
+            if ( rhsEntry < lhsEntry ) return  1;
 
             lhsIter++;
             rhsIter++;
         }
 
-=======
-
-        if ( _shaderMap.size() < rhs._shaderMap.size() ) return -1;
-        if ( _shaderMap.size() > rhs._shaderMap.size() ) return 1;
-
-        ShaderMap::const_iterator lhsIter = _shaderMap.begin();
-        ShaderMap::const_iterator rhsIter = rhs._shaderMap.begin();
-
-        while( lhsIter != _shaderMap.end() )
-        {
-            int keyCompare = lhsIter->first.compare( rhsIter->first );
-            if ( keyCompare != 0 ) return keyCompare;
-
-            const ShaderEntry& lhsEntry = lhsIter->second;
-            const ShaderEntry& rhsEntry = rhsIter->second;
-
-            if ( lhsEntry < rhsEntry ) return -1;
-            if ( rhsEntry < lhsEntry ) return  1;
-
-            lhsIter++;
-            rhsIter++;
-        }
-
->>>>>>> c9426661
         // compare the template settings.
         int templateCompare = _template->compare( *(rhs.getTemplate()) );
         if ( templateCompare != 0 ) return templateCompare;
@@ -777,25 +711,15 @@
 void
 VirtualProgram::compileGLObjects(osg::State& state) const
 {
-<<<<<<< HEAD
-    //nop - precompilation not required
-=======
     this->apply(state);
->>>>>>> c9426661
 }
 
 void
 VirtualProgram::resizeGLObjectBuffers(unsigned maxSize)
 {
-<<<<<<< HEAD
-  Threading::ScopedWriteLock exclusive( _programCacheMutex );
-
-//  OE_WARN << LC << "Resize VP " << getName() << std::endl;
-=======
     Threading::ScopedWriteLock exclusive( _programCacheMutex );
 
     //  OE_WARN << LC << "Resize VP " << getName() << std::endl;
->>>>>>> c9426661
 
     for (ProgramMap::iterator i = _programCache.begin(); i != _programCache.end(); ++i)
     {
@@ -806,11 +730,6 @@
 void
 VirtualProgram::releaseGLObjects(osg::State* state) const
 {
-<<<<<<< HEAD
-  Threading::ScopedWriteLock exclusive( _programCacheMutex );
-
-//  OE_WARN << LC << "Release VP " << getName() << std::endl;
-=======
     Threading::ScopedWriteLock exclusive( _programCacheMutex );
 
     //  OE_WARN << LC << "Release VP " << getName() << std::endl;
@@ -820,7 +739,6 @@
         if ( i->second->referenceCount() == 1 )
             i->second->releaseGLObjects(state);
     }
->>>>>>> c9426661
 
     _programCache.clear();
 }
@@ -859,15 +777,11 @@
     // lock the data model and insert the new shader.
     {
         Threading::ScopedWriteLock exclusive( _dataModelMutex );
-<<<<<<< HEAD
-        _shaderMap[shaderID] = ShaderEntry(shader, ov);
-=======
 
         ShaderEntry& entry = _shaderMap[shaderID];
         entry._shader        = shader;
         entry._overrideValue = ov;
         entry._accept        = 0L;
->>>>>>> c9426661
     }
 
     return shader;
@@ -900,128 +814,16 @@
     // lock the data model while changing it.
     {
         Threading::ScopedWriteLock exclusive( _dataModelMutex );
-<<<<<<< HEAD
-        _shaderMap[shader->getName()] = ShaderEntry(shader, ov);
-    }
-
-    return shader;
-}
-
-
-void
-VirtualProgram::setFunction(const std::string& functionName,
-                            const std::string& shaderSource,
-                            FunctionLocation   location,
-                            float              priority)
-{
-    // set the inherit flag if it's not initialized
-    if ( !_inheritSet )
-    {
-        setInheritShaders( true );
-    }
-
-    // lock the functions map while iterating and then modifying it:
-    {
-        Threading::ScopedWriteLock exclusive( _dataModelMutex );
-
-        OrderedFunctionMap& ofm = _functions[location];
-
-        // if there's already a function by this name, remove it
-        for( OrderedFunctionMap::iterator i = ofm.begin(); i != ofm.end(); )
-        {
-            if ( i->second.compare(functionName) == 0 )
-            {
-                OrderedFunctionMap::iterator j = i;
-                ++j;
-                ofm.erase( i );
-                i = j;
-            }
-            else
-            {
-                ++i;
-            }
-        }
-        
-        ofm.insert( std::pair<float,std::string>( priority, functionName ) );
-
-        // create and add the new shader function.
-        osg::Shader::Type type = (int)location <= (int)LOCATION_VERTEX_CLIP ?
-            osg::Shader::VERTEX : osg::Shader::FRAGMENT;
-
-        osg::Shader* shader = new osg::Shader(type, shaderSource);
-        shader->setName( functionName );
-
-        // pre-processes the shader's source to include GLES uniforms as necessary
-        ShaderPreProcessor::run( shader );
-
-        _shaderMap[functionName] = ShaderEntry(shader, osg::StateAttribute::ON);
-
-    } // release lock
-}
-
-void
-VirtualProgram::removeShader( const std::string& shaderID )
-{
-    // lock the functions map while making changes:
-    Threading::ScopedWriteLock exclusive( _dataModelMutex );
-
-    _shaderMap.erase( shaderID );
-
-    for(FunctionLocationMap::iterator i = _functions.begin(); i != _functions.end(); ++i )
-    {
-        OrderedFunctionMap& ofm = i->second;
-        for( OrderedFunctionMap::iterator j = ofm.begin(); j != ofm.end(); ++j )
-        {
-            if ( j->second == shaderID )
-            {
-                ofm.erase( j );
-
-                // if the function map for this location is now empty,
-                // remove the location map altogether.
-                if ( ofm.size() == 0 )
-                {
-                    _functions.erase( i );
-                }
-                return;
-            }
-        }
-    }
-}
-
-
-void
-VirtualProgram::setInheritShaders( bool value )
-{
-    if ( _inherit != value || !_inheritSet )
-    {
-        _inherit = value;
-
-        // clear the program cache please
-        {
-            Threading::ScopedWriteLock exclusive(_programCacheMutex);
-            _programCache.clear();
-        }
-
-        _inheritSet = true;
-=======
         
         ShaderEntry& entry = _shaderMap[shader->getName()];
         entry._shader        = shader;
         entry._overrideValue = ov;
         entry._accept        = 0L;
->>>>>>> c9426661
     }
 
     return shader;
 }
 
-<<<<<<< HEAD
-
-namespace
-{
-}
-
-=======
 
 void
 VirtualProgram::setFunction(const std::string&           functionName,
@@ -1165,7 +967,6 @@
 }
 
 
->>>>>>> c9426661
 void
 VirtualProgram::apply( osg::State& state ) const
 {
@@ -1206,56 +1007,12 @@
             {
                 addToAccumulatedMap( accumShaderMap, i->first, i->second );
             }
-<<<<<<< HEAD
-            
-            // collect shaders from there to here:
-            for( unsigned i=start; i<av->size(); ++i )
-            {
-                const VirtualProgram* vp = dynamic_cast<const VirtualProgram*>( (*av)[i].first );
-                if ( vp && (vp->_mask && _mask) )
-                {
-                    ShaderMap vpShaderMap;
-                    vp->getShaderMap( vpShaderMap );
-
-                    for( ShaderMap::const_iterator i = vpShaderMap.begin(); i != vpShaderMap.end(); ++i )
-                    {
-                        addToAccumulatedMap( accumShaderMap, i->first, i->second );
-                    }
-=======
-        }
->>>>>>> c9426661
+        }
 
         const AttribBindingList& abl = this->getAttribBindingList();
         accumAttribBindings.insert( abl.begin(), abl.end() );
 
 #ifdef USE_ATTRIB_ALIASES
-<<<<<<< HEAD
-                    const AttribAliasMap& aliases = vp->getAttribAliases();
-                    accumAttribAliases.insert( aliases.begin(), aliases.end() );
-#endif
-                }
-            }
-        }
-    }
-
-    // next add the local shader components to the map, respecting the override values:
-    {
-        Threading::ScopedReadLock readonly(_dataModelMutex);
-
-        for( ShaderMap::const_iterator i = _shaderMap.begin(); i != _shaderMap.end(); ++i )
-        {
-            addToAccumulatedMap( accumShaderMap, i->first, i->second );
-        }
-
-        const AttribBindingList& abl = this->getAttribBindingList();
-        accumAttribBindings.insert( abl.begin(), abl.end() );
-
-#ifdef USE_ATTRIB_ALIASES
-        const AttribAliasMap& aliases = this->getAttribAliases();
-        accumAttribAliases.insert( aliases.begin(), aliases.end() );
-#endif
-    }
-=======
         const AttribAliasMap& aliases = this->getAttribAliases();
         accumAttribAliases.insert( aliases.begin(), aliases.end() );
 #endif
@@ -1281,7 +1038,6 @@
 
     // see if there's already a program associated with this list:
     osg::ref_ptr<osg::Program> program;
->>>>>>> c9426661
 
     // look up the program:
     {
@@ -1292,13 +1048,6 @@
         {
             program = p->second.get();
         }
-<<<<<<< HEAD
-        
-        // see if there's already a program associated with this list:
-        osg::ref_ptr<osg::Program> program;
-        
-        // look up the program:
-=======
     }
 
     // if not found, lock and build it:
@@ -1310,7 +1059,6 @@
 
         // now double-check the program cache, and failing that, build the
         // new shader Program.
->>>>>>> c9426661
         {
             Threading::ScopedWriteLock exclusive( _programCacheMutex );
 
@@ -1343,61 +1091,6 @@
                 _programCache[ keyVector ] = program;
             }
         }
-<<<<<<< HEAD
-        
-        // if not found, lock and build it:
-        if ( !program.valid() )
-        {
-            // build a new set of accumulated functions, to support the creation of main()
-            ShaderComp::FunctionLocationMap accumFunctions;
-            accumulateFunctions( state, accumFunctions );
-
-            // now double-check the program cache, and failing that, build the
-            // new shader Program.
-            {
-                Threading::ScopedWriteLock exclusive( _programCacheMutex );
-                
-                // double-check: look again ito negate race conditions
-                ProgramMap::const_iterator p = _programCache.find( vec );
-                if ( p != _programCache.end() )
-                {
-                    program = p->second.get();
-                }
-                else
-                {
-                    ShaderVector keyVector;
-
-                    //OE_NOTICE << LC << "Building new Program for VP " << getName() << std::endl;
-
-                    program = buildProgram(
-                        getName(),
-                        state,
-                        accumFunctions,
-                        accumShaderMap, 
-                        accumAttribBindings, 
-                        accumAttribAliases, 
-                        _template.get(),
-                        keyVector);
-
-                    // finally, put own new program in the cache.
-                    _programCache[ keyVector ] = program;
-                }
-            }
-        }
-        
-        // finally, apply the program attribute.
-        if ( program.valid() )
-        {
-            program->apply( state );
-
-#if 0 // test code for detecting race conditions
-            for(int i=0; i<10000; ++i) {
-                state.setLastAppliedProgramObject(0L);
-                program->apply( state );
-            }
-#endif
-        }
-=======
     }
 
     // finally, apply the program attribute.
@@ -1468,7 +1161,6 @@
             program->apply( state );
         }
 #endif
->>>>>>> c9426661
     }
 }
 
@@ -1537,10 +1229,6 @@
                                 }
                                 dest.insert( *k );
                             }
-<<<<<<< HEAD
-                            dest.insert( *k );
-=======
->>>>>>> c9426661
                         }
                     }
                 }
@@ -1559,21 +1247,6 @@
 
             for( OrderedFunctionMap::const_iterator k = source.begin(); k != source.end(); ++k )
             {
-<<<<<<< HEAD
-                // remove/override an existing function with the same name
-                for( OrderedFunctionMap::iterator exists = dest.begin(); exists != dest.end(); ++exists )
-                {
-                    if ( exists->second.compare( k->second ) == 0 )
-                    {
-                        dest.erase(exists);
-                        break;
-                    }
-                }
-                dest.insert( *k );
-            }
-        }
-    }
-=======
                 if ( k->second.accept(state) )
                 {
                     // remove/override an existing function with the same name
@@ -1662,5 +1335,4 @@
     {
         output.push_back( i->second._shader.get() );
     }
->>>>>>> c9426661
 }