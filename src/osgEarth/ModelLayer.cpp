--- conflicted
+++ resolved
@@ -200,17 +200,6 @@
                 ss->setRenderBinDetails( 99999, "RenderBin" ); //TODO: configure this bin ...
             }
 
-<<<<<<< HEAD
-#if 0 // moved the MapNode level.
-            if ( Registry::capabilities().supportsGLSL() )
-            {
-                // install a callback that keeps the shader uniforms up to date
-                node->addCullCallback( new UpdateLightingUniformsHelper() );
-            }
-#endif
-
-=======
->>>>>>> c9426661
             _modelSource->sync( _modelSourceRev );
 
             // save an observer reference to the node so we can change the visibility/lighting/etc.
