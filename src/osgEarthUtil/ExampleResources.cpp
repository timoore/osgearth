/* -*-c++-*- */
/* osgEarth - Dynamic map generation toolkit for OpenSceneGraph
* Copyright 2016 Pelican Mapping
* http://osgearth.org
*
* osgEarth is free software; you can redistribute it and/or modify
* it under the terms of the GNU Lesser General Public License as published by
* the Free Software Foundation; either version 2 of the License, or
* (at your option) any later version.
*
* THE SOFTWARE IS PROVIDED "AS IS", WITHOUT WARRANTY OF ANY KIND, EXPRESS OR
* IMPLIED, INCLUDING BUT NOT LIMITED TO THE WARRANTIES OF MERCHANTABILITY,
* FITNESS FOR A PARTICULAR PURPOSE AND NONINFRINGEMENT. IN NO EVENT SHALL THE
* AUTHORS OR COPYRIGHT HOLDERS BE LIABLE FOR ANY CLAIM, DAMAGES OR OTHER
* LIABILITY, WHETHER IN AN ACTION OF CONTRACT, TORT OR OTHERWISE, ARISING
* FROM, OUT OF OR IN CONNECTION WITH THE SOFTWARE OR THE USE OR OTHER DEALINGS
* IN THE SOFTWARE.
*
* You should have received a copy of the GNU Lesser General Public License
* along with this program.  If not, see <http://www.gnu.org/licenses/>
*/

#include <osgEarthUtil/ExampleResources>
#include <osgEarthUtil/EarthManipulator>
#include <osgEarthUtil/LatLongFormatter>
#include <osgEarthUtil/MGRSFormatter>
#include <osgEarthUtil/MouseCoordsTool>
#include <osgEarthUtil/AutoClipPlaneHandler>
#include <osgEarthUtil/DataScanner>
#include <osgEarthUtil/Sky>
#include <osgEarthUtil/Ocean>
#include <osgEarthUtil/Shadowing>
#include <osgEarthUtil/ActivityMonitorTool>
#include <osgEarthUtil/LogarithmicDepthBuffer>
#include <osgEarthUtil/ContourMap>

#include <osgEarthUtil/LODBlending>
#include <osgEarthUtil/VerticalScale>

#include <osgEarthAnnotation/AnnotationData>
#include <osgEarthAnnotation/AnnotationRegistry>
#include <osgEarth/ScreenSpaceLayout>
#include <osgEarth/TerrainEngineNode>
#include <osgEarth/NodeUtils>
#include <osgEarth/FileUtils>
#include <osgEarth/GLUtils>

#include <osgEarth/XmlUtils>
#include <osgEarth/StringUtils>

#include <osgEarthDrivers/kml/KML>

#include <osgDB/FileNameUtils>
#include <osgDB/WriteFile>
#include <osgGA/StateSetManipulator>
#include <osgGA/AnimationPathManipulator>
#include <osgViewer/Viewer>
#include <osgViewer/ViewerEventHandlers>

#define KML_PUSHPIN_URL "../data/placemark32.png"

#define VP_MIN_DURATION      2.0     // minimum fly time.
#define VP_METERS_PER_SECOND 2500.0  // fly speed
#define VP_MAX_DURATION      2.0 //8.0     // maximum fly time.

using namespace osgEarth;
using namespace osgEarth::Util;
using namespace osgEarth::Util::Controls;
using namespace osgEarth::Symbology;
using namespace osgEarth::Annotation;
using namespace osgEarth::Drivers;

namespace ui = osgEarth::Util::Controls;

//------------------------------------------------------------------------

/** Shared event handlers. */
namespace
{
    void flyToViewpoint(EarthManipulator* manip, const Viewpoint& vp)
    {
        Viewpoint currentVP = manip->getViewpoint();
        double distance = currentVP.focalPoint()->distanceTo(currentVP.focalPoint().get());
        double duration = osg::clampBetween(distance / VP_METERS_PER_SECOND, VP_MIN_DURATION, VP_MAX_DURATION);
        manip->setViewpoint( vp, duration );
    }


    // flies to a viewpoint in response to control event (click)
    struct ClickViewpointHandler : public ControlEventHandler
    {
        ClickViewpointHandler( const Viewpoint& vp, osgGA::CameraManipulator* manip )
            : _vp(vp), _manip( dynamic_cast<EarthManipulator*>(manip) ) { }

        Viewpoint         _vp;
        EarthManipulator* _manip;

        virtual void onClick( class Control* control )
        {
            if ( _manip )
                flyToViewpoint(_manip, _vp);
        }
    };


    // toggles a node in response to a control event (checkbox)
    struct ToggleNodeHandler : public ControlEventHandler
    {
        ToggleNodeHandler( osg::Node* node ) : _node(node) { }

        virtual void onValueChanged( class Control* control, bool value )
        {
            osg::ref_ptr<osg::Node> safeNode = _node.get();
            if ( safeNode.valid() )
                safeNode->setNodeMask( value ? ~0 : 0 );
        }

        osg::observer_ptr<osg::Node> _node;
    };

    /**
     * Toggles the main control canvas on and off.
     */
    struct ToggleCanvasEventHandler : public osgGA::GUIEventHandler
    {
        ToggleCanvasEventHandler(osg::Node* canvas, char key) :
            _canvas(canvas), _key(key)
        {
        }

        bool handle( const osgGA::GUIEventAdapter& ea, osgGA::GUIActionAdapter& aa )
        {
            if (ea.getEventType() == osgGA::GUIEventAdapter::KEYDOWN)
            {
                if (ea.getKey() == _key)
                {
                    osg::ref_ptr< osg::Node > safeNode = _canvas.get();
                    if (safeNode.valid())
                    {
                        safeNode->setNodeMask( safeNode->getNodeMask() ? 0 : ~0 );
                    }
                    return true;
                }
            }
            return false;
        }

        osg::observer_ptr<osg::Node> _canvas;
        char _key;
    };

    // sets a user-specified uniform.
    struct ApplyValueUniform : public ControlEventHandler
    {
        osg::ref_ptr<osg::Uniform> _u;
        ApplyValueUniform(osg::Uniform* u) :_u(u) { }
        void onValueChanged(Control* c, double value) {
            _u->set( float(value) );
        }
    };
}


//------------------------------------------------------------------------

Control*
MouseCoordsControlFactory::create(MapNode*         mapNode,
                                  osgViewer::View* view     ) const
{
    // readout for coordinates under the mouse
    LabelControl* readout = new LabelControl();
    readout->setHorizAlign( Control::ALIGN_RIGHT );
    readout->setVertAlign( Control::ALIGN_BOTTOM );

    Formatter* formatter = new LatLongFormatter(LatLongFormatter::FORMAT_DECIMAL_DEGREES);
    MouseCoordsTool* mcTool = new MouseCoordsTool( mapNode );
    mcTool->addCallback( new MouseCoordsLabelCallback(readout, formatter) );
    view->addEventHandler( mcTool );

    return readout;
}

//------------------------------------------------------------------------

namespace
{
    struct AnnoControlBuilder : public osg::NodeVisitor
    {
        AnnoControlBuilder(osgViewer::View* view)
            : osg::NodeVisitor(osg::NodeVisitor::TRAVERSE_ALL_CHILDREN),
              _mindepth(-1)
        {
            _grid = new Grid();
            _grid->setHorizFill( true );
            _grid->setAbsorbEvents( true );
            _grid->setPadding( 5 );
            _grid->setBackColor( Color(Color::Black,0.5) );

            _manip = dynamic_cast<EarthManipulator*>(view->getCameraManipulator());
        }

        void apply( osg::Node& node )
        {
            AnnotationData* data = dynamic_cast<AnnotationData*>( node.getUserData() );
            if ( data )
            {
                ControlVector row;
                CheckBoxControl* cb = new CheckBoxControl( node.getNodeMask() != 0, new ToggleNodeHandler( &node ) );
                cb->setSize( 12, 12 );
                row.push_back( cb );
                std::string name = trim(data->getName());
                if ( name.empty() ) name = "<unnamed>";
                LabelControl* label = new LabelControl( name, 14.0f );
                int depth = (int)this->getNodePath().size();
                if ( _mindepth < 0 )
                    _mindepth = depth;
                label->setMargin(Gutter(0,0,0,(depth-_mindepth)*20));
                if ( data->getViewpoint() )
                {
                    label->addEventHandler( new ClickViewpointHandler(*data->getViewpoint(), _manip) );
                    label->setActiveColor( Color::Blue );
                }
                row.push_back( label );
                _grid->addControls( row );
            }
            traverse(node);
        }

        Grid*             _grid;
        EarthManipulator* _manip;
        int               _mindepth;
    };
}

Control*
AnnotationGraphControlFactory::create(osg::Node*       graph,
                                      osgViewer::View* view) const
{
    AnnoControlBuilder builder( view );
    builder.setNodeMaskOverride(~0);
    if ( graph )
        graph->accept( builder );

    return builder._grid;
}

//------------------------------------------------------------------------

std::string getAttributionString(Map* map)
{
    StringSet attributions;
    map->getAttributions(attributions);
    std::stringstream buf;
    for (StringSet::iterator itr = attributions.begin(); itr != attributions.end(); ++itr)
    {
        buf << *itr << std::endl;
    }

    return buf.str();
}

class AttributeCallback : public osgEarth::MapCallback
{
public:
    AttributeCallback(LabelControl* label, MapNode* mapNode) :
        _label(label),
        _mapNode(mapNode)
    {
    }

    virtual void onMapModelChanged(const MapModelChange& change)
    {
        osg::ref_ptr< LabelControl > label;
        osg::ref_ptr< MapNode > mapNode;

        StringVector attributions;
        if (_mapNode.lock(mapNode) && _label.lock(label))
        {
            label->setText(getAttributionString(_mapNode->getMap()));
        }
    }

    osg::observer_ptr< LabelControl > _label;
    osg::observer_ptr< MapNode > _mapNode;
};

Control* AttributionControlFactory::create(MapNode* mapNode) const
{
    // readout for coordinates under the mouse
    LabelControl* credits = new LabelControl();
    credits->setHorizAlign(Control::ALIGN_CENTER);
    credits->setVertAlign(Control::ALIGN_BOTTOM);
    credits->setText(getAttributionString(mapNode->getMap()));
    mapNode->getMap()->addMapCallback(new AttributeCallback(credits, mapNode));
    return credits;
}

//------------------------------------------------------------------------

#undef  LC
#define LC "[MapNodeHelper] "

osg::Group*
MapNodeHelper::load(osg::ArgumentParser&   args,
                    osgViewer::ViewerBase* viewer,
                    Container*             userContainer,
                    const osgDB::Options*  readOptions) const
{
    // do this first before scanning for an earth file
    std::string outEarth;
    args.read( "--out-earth", outEarth );

    osg::ref_ptr<osgDB::Options> myReadOptions = Registry::cloneOrCreateOptions(readOptions);

    Config c;
    c.add("elevation_smoothing", false);
    TerrainOptions to(c);

    MapNodeOptions defMNO;
    defMNO.setTerrainOptions( to );

    myReadOptions->setPluginStringData("osgEarth.defaultOptions", defMNO.getConfig().toJSON());

    // read in the Earth file:
    osg::ref_ptr<osg::Node> node = osgDB::readNodeFiles(args, myReadOptions.get());

    osg::ref_ptr<MapNode> mapNode;
    if ( !node )
    {
        if ( args.find("--images") < 0 )
        {
            OE_WARN << LC << "No earth file." << std::endl;
            return 0L;
        }
        else
        {
            mapNode = new MapNode();
        }
    }
    else
    {
        mapNode = MapNode::get(node.get());
        if ( !mapNode.valid() )
        {
            OE_WARN << LC << "Loaded scene graph does not contain a MapNode - aborting" << std::endl;
            return 0L;
        }
    }

    // collect the views
    osgViewer::Viewer::Views views;
    if (viewer)
    {
        viewer->getViews(views);
    }

    // warn about not having an earth manip
    for (osgViewer::Viewer::Views::iterator view = views.begin(); view != views.end(); ++view)
    {
        EarthManipulator* manip = dynamic_cast<EarthManipulator*>((*view)->getCameraManipulator());
        if ( manip == 0L )
        {
            OE_WARN << LC << "Helper used before installing an EarthManipulator" << std::endl;
        }
    }

    // a root node to hold everything:
    osg::Group* root = new osg::Group();

    root->addChild( node );

    // parses common cmdline arguments and apply to the first view:
    if ( !views.empty() )
    {
        parse( mapNode.get(), args, views.front(), root, userContainer );
    }

    // Dump out an earth file if so directed.
    if ( !outEarth.empty() )
    {
        OE_NOTICE << LC << "Writing earth file: " << outEarth << std::endl;
        osgDB::writeNodeFile( *mapNode, outEarth );
    }

    // configures each view with some stock goodies
    for (osgViewer::Viewer::Views::iterator view = views.begin(); view != views.end(); ++view)
    {
        configureView( *view );
    }

#ifdef OSG_GL3_AVAILABLE
    if (viewer)
    {
<<<<<<< HEAD
        viewer->setRealizeOperation(new GL3RealizeOperation());
=======
        viewer->realize();
        for (osgViewer::Viewer::Views::iterator view = views.begin(); view != views.end(); ++view)
        {
            osg::State* state = (*view)->getCamera()->getGraphicsContext()->getState();
            state->setUseModelViewAndProjectionUniforms(true);
            state->setUseVertexAttributeAliasing(true);
        }
>>>>>>> a13313d1
    }
#endif

    return root;
}


void
MapNodeHelper::parse(MapNode*             mapNode,
                     osg::ArgumentParser& args,
                     osgViewer::View*     view,
                     osg::Group*          root,
                     LabelControl*        userLabel ) const
{
    VBox* vbox = new VBox();
    vbox->setAbsorbEvents( true );
    vbox->setBackColor( Color(Color::Black, 0.8) );
    vbox->setHorizAlign( Control::ALIGN_LEFT );
    vbox->setVertAlign( Control::ALIGN_BOTTOM );
    vbox->addControl( userLabel );

    parse(mapNode, args, view, root, vbox);
}

void
MapNodeHelper::parse(MapNode*             mapNode,
                     osg::ArgumentParser& args,
                     osgViewer::View*     view,
                     osg::Group*          root,
                     Container*           userContainer ) const
{
    if ( !root )
        root = mapNode;

    // options to use for the load
    osg::ref_ptr<osgDB::Options> dbOptions = Registry::instance()->cloneOrCreateOptions();

    // parse out custom example arguments first:
    bool useMGRS       = args.read("--mgrs");
    bool useDMS        = args.read("--dms");
    bool useDD         = args.read("--dd");
    bool useCoords     = args.read("--coords") || useMGRS || useDMS || useDD;

    bool useAutoClip   = args.read("--autoclip");
    bool showActivity  = args.read("--activity");
    bool useLogDepth   = args.read("--logdepth");
    bool useLogDepth2  = args.read("--logdepth2");
    bool kmlUI         = args.read("--kmlui");

    std::string kmlFile;
    args.read( "--kml", kmlFile );

    std::string imageFolder;
    args.read( "--images", imageFolder );

    std::string imageExtensions;
    args.read("--image-extensions", imageExtensions);

    // animation path:
    std::string animpath;
    if ( args.read("--path", animpath) )
    {
        view->setCameraManipulator( new osgGA::AnimationPathManipulator(animpath) );
    }

    // vertical field of view:
    float vfov = -1.0f;
    if (args.read("--vfov", vfov) && vfov > 0.0f)
    {
        double fov, ar, n, f;
        view->getCamera()->getProjectionMatrixAsPerspective(fov, ar, n, f);
        view->getCamera()->setProjectionMatrixAsPerspective(vfov, ar, n, f);
    }

    // Install a new Canvas for our UI controls, or use one that already exists.
    ControlCanvas* canvas = ControlCanvas::getOrCreate( view );

    Container* mainContainer;
    if ( userContainer )
    {
        mainContainer = userContainer;
    }
    else
    {
        mainContainer = new VBox();
        mainContainer->setAbsorbEvents( true );
        mainContainer->setBackColor( Color(Color::Black, 0.8) );
        mainContainer->setHorizAlign( Control::ALIGN_LEFT );
        mainContainer->setVertAlign( Control::ALIGN_BOTTOM );
    }
    canvas->addControl( mainContainer );

    // Add an event handler to toggle the canvas with a key press;
    view->addEventHandler(new ToggleCanvasEventHandler(canvas, 'y'));

    // look for external data in the map node:
    const Config& externals = mapNode->externalConfig();

    // some terrain effects.
    // TODO: Most of these are likely to move into extensions.
    const Config& vertScaleConf   = externals.child("vertical_scale");

    // Loading KML from the command line:
    if ( !kmlFile.empty() )
    {
        KMLOptions kml_options;
        kml_options.declutter() = true;

        // set up a default icon for point placemarks:
        IconSymbol* defaultIcon = new IconSymbol();
        defaultIcon->url()->setLiteral(KML_PUSHPIN_URL);
        kml_options.defaultIconSymbol() = defaultIcon;

        TextSymbol* defaultText = new TextSymbol();
        defaultText->halo() = Stroke(0.3,0.3,0.3,1.0);
        kml_options.defaultTextSymbol() = defaultText;

        osg::Node* kml = KML::load( URI(kmlFile), mapNode, kml_options );
        if ( kml )
        {
            if (kmlUI)
            {
                Control* c = AnnotationGraphControlFactory().create(kml, view);
                if ( c )
                {
                    c->setVertAlign( Control::ALIGN_TOP );
                    canvas->addControl( c );
                }
            }
            mapNode->addChild( kml );
        }
        else
        {
            OE_NOTICE << "Failed to load " << kmlFile << std::endl;
        }
    }

    // Configure the mouse coordinate readout:
    if ( useCoords )
    {
        LabelControl* readout = new LabelControl();
        readout->setBackColor( Color(Color::Black, 0.8) );
        readout->setHorizAlign( Control::ALIGN_RIGHT );
        readout->setVertAlign( Control::ALIGN_BOTTOM );

        Formatter* formatter =
            useMGRS ? (Formatter*)new MGRSFormatter(MGRSFormatter::PRECISION_1M, 0L, MGRSFormatter::USE_SPACES) :
            useDMS  ? (Formatter*)new LatLongFormatter(LatLongFormatter::FORMAT_DEGREES_MINUTES_SECONDS) :
            useDD   ? (Formatter*)new LatLongFormatter(LatLongFormatter::FORMAT_DECIMAL_DEGREES) :
            0L;

        MouseCoordsTool* mcTool = new MouseCoordsTool( mapNode );
        mcTool->addCallback( new MouseCoordsLabelCallback(readout, formatter) );
        view->addEventHandler( mcTool );

        canvas->addControl( readout );
    }


    // Add the credits display
    canvas->addControl(AttributionControlFactory().create(mapNode));

    // Configure for an ortho camera:
    if ( args.read("--ortho") )
    {
        EarthManipulator* em = dynamic_cast<EarthManipulator*>(view->getCameraManipulator());
        if (em)
        {
            double V, A, N, F;
            view->getCamera()->getProjectionMatrixAsPerspective(V, A, N, F);
            em->setInitialVFOV( V );
        }

        view->getCamera()->setProjectionMatrixAsOrtho(-1, 1, -1, 1, 0, 1);
    }

    // activity monitor (debugging)
    if ( showActivity )
    {
        VBox* vbox = new VBox();
        vbox->setBackColor( Color(Color::Black, 0.8) );
        vbox->setHorizAlign( Control::ALIGN_RIGHT );
        vbox->setVertAlign( Control::ALIGN_BOTTOM );
        view->addEventHandler( new ActivityMonitorTool(vbox) );
        canvas->addControl( vbox );
    }

    // Install an auto clip plane clamper
    if ( useAutoClip )
    {
        mapNode->addCullCallback( new AutoClipPlaneCullCallback(mapNode) );
    }

    // Install logarithmic depth buffer on main camera
    if ( useLogDepth )
    {
        OE_INFO << LC << "Activating logarithmic depth buffer (vertex-only) on main camera" << std::endl;
        osgEarth::Util::LogarithmicDepthBuffer logDepth;
        logDepth.setUseFragDepth( false );
        logDepth.install( view->getCamera() );
    }

    else if ( useLogDepth2 )
    {
        OE_INFO << LC << "Activating logarithmic depth buffer (precise) on main camera" << std::endl;
        osgEarth::Util::LogarithmicDepthBuffer logDepth;
        logDepth.setUseFragDepth( true );
        logDepth.install( view->getCamera() );
    }

    // Scan for images if necessary.
    if ( !imageFolder.empty() )
    {
        std::vector<std::string> extensions;
        if ( !imageExtensions.empty() )
            StringTokenizer( imageExtensions, extensions, ",;", "", false, true );
        if ( extensions.empty() )
            extensions.push_back( "tif" );

        OE_INFO << LC << "Loading images from " << imageFolder << "..." << std::endl;
        ImageLayerVector imageLayers;
        DataScanner scanner;
        scanner.findImageLayers( imageFolder, extensions, imageLayers );

        if ( imageLayers.size() > 0 )
        {
            mapNode->getMap()->beginUpdate();
            for( ImageLayerVector::iterator i = imageLayers.begin(); i != imageLayers.end(); ++i )
            {
                mapNode->getMap()->addLayer( i->get() );
            }
            mapNode->getMap()->endUpdate();
        }
        OE_INFO << LC << "...found " << imageLayers.size() << " image layers." << std::endl;
    }

    // Install vertical scaler.
    // TODO: deprecate this, or move it to an extension.
    if ( !vertScaleConf.empty() )
    {
        mapNode->getTerrainEngine()->addEffect( new VerticalScale(vertScaleConf) );
    }

    // Generic named value uniform with min/max.
    VBox* uniformBox = 0L;
    while( args.find( "--uniform" ) >= 0 )
    {
        std::string name;
        float minval, maxval;
        if ( args.read( "--uniform", name, minval, maxval ) )
        {
            if ( uniformBox == 0L )
            {
                uniformBox = new VBox();
                uniformBox->setBackColor(0,0,0,0.5);
                uniformBox->setAbsorbEvents( true );
                canvas->addControl( uniformBox );
            }
            osg::Uniform* uniform = new osg::Uniform(osg::Uniform::FLOAT, name);
            uniform->set( minval );
            root->getOrCreateStateSet()->addUniform( uniform, osg::StateAttribute::OVERRIDE );
            HBox* box = new HBox();
            box->addControl( new LabelControl(name) );
            HSliderControl* hs = box->addControl( new HSliderControl(minval, maxval, minval, new ApplyValueUniform(uniform)));
            hs->setHorizFill(true, 200);
            box->addControl( new LabelControl(hs) );
            uniformBox->addControl( box );
            OE_INFO << LC << "Installed uniform controller for " << name << std::endl;
        }
    }

    while (args.find("--define") >= 0)
    {
        std::string name;
        if (args.read("--define", name))
        {
            mapNode->getOrCreateStateSet()->setDefine(name);
        }
    }

    // Map inspector:
    if (args.read("--inspect"))
    {
        mapNode->addExtension( Extension::create("mapinspector", ConfigOptions()) );
    }

    // Memory monitor:
    if (args.read("--monitor"))
    {
        mapNode->addExtension(Extension::create("monitor", ConfigOptions()) );
    }

    // Simple sky model:
    if (args.read("--sky"))
    {
        std::string ext = mapNode->getMap()->isGeocentric() ? "sky_simple" : "sky_gl";
        mapNode->addExtension(Extension::create(ext, ConfigOptions()) );
    }

    // Simple ocean model:
    if (args.read("--ocean"))
    {
        mapNode->addExtension(Extension::create("ocean_simple", ConfigOptions()));
    }

    // Arbitrary extension:
    std::string extname;
    if (args.read("--extension", extname))
    {
        Extension* ext = Extension::create(extname, ConfigOptions());
        if (ext)
            mapNode->addExtension(ext);
    }


    // Hook up the extensions!
    for(std::vector<osg::ref_ptr<Extension> >::const_iterator eiter = mapNode->getExtensions().begin();
        eiter != mapNode->getExtensions().end();
        ++eiter)
    {
        Extension* e = eiter->get();

        // Check for a View interface:
        ExtensionInterface<osg::View>* viewIF = ExtensionInterface<osg::View>::get( e );
        if ( viewIF )
            viewIF->connect( view );

        // Check for a Control interface:
        ExtensionInterface<Control>* controlIF = ExtensionInterface<Control>::get( e );
        if ( controlIF )
            controlIF->connect( mainContainer );
    }


    // Shadowing. This is last because it needs access to a light which may be provided
    // by one of the Sky extensions.
    if (args.read("--shadows"))
    {
        int unit;
        if ( mapNode->getTerrainEngine()->getResources()->reserveTextureImageUnit(unit, "ShadowCaster") )
        {
            ShadowCaster* caster = new ShadowCaster();
            caster->setTextureImageUnit( unit );
            caster->setLight( view->getLight() );
            caster->getShadowCastingGroup()->addChild( mapNode->getLayerNodeGroup() );
            caster->getShadowCastingGroup()->addChild(mapNode->getTerrainEngine());
            if ( mapNode->getNumParents() > 0 )
            {
                osgEarth::insertGroup(caster, mapNode->getParent(0));
            }
            else
            {
                caster->addChild(mapNode);
                root = caster;
            }
        }
    }

    root->addChild( canvas );
}


void
MapNodeHelper::configureView( osgViewer::View* view ) const
{
    // default uniform values:
    GLUtils::setGlobalDefaults(view->getCamera()->getOrCreateStateSet());

    // add some stock OSG handlers:
    view->addEventHandler(new osgViewer::StatsHandler());
    view->addEventHandler(new osgViewer::WindowSizeHandler());
    view->addEventHandler(new osgViewer::ThreadingHandler());
    view->addEventHandler(new osgViewer::LODScaleHandler());
    view->addEventHandler(new osgGA::StateSetManipulator(view->getCamera()->getOrCreateStateSet()));
    view->addEventHandler(new osgViewer::RecordCameraPathHandler());
    view->addEventHandler(new osgViewer::ScreenCaptureHandler());
}


std::string
MapNodeHelper::usage() const
{
    return Stringify()
        << "  --sky                         : add a sky model\n"
        << "  --kml <file.kml>              : load a KML or KMZ file\n"
        << "  --kmlui                       : display a UI for toggling nodes loaded with --kml\n"
        << "  --coords                      : display map coords under mouse\n"
        << "  --dms                         : dispay deg/min/sec coords under mouse\n"
        << "  --dd                          : display decimal degrees coords under mouse\n"
        << "  --mgrs                        : show MGRS coords under mouse\n"
        << "  --ortho                       : use an orthographic camera\n"
        << "  --logdepth                    : activates the logarithmic depth buffer\n"
        << "  --logdepth2                   : activates logarithmic depth buffer with per-fragment interpolation\n"
        << "  --shadows                     : activates model layer shadows\n"
        << "  --images [path]               : finds and loads image layers from folder [path]\n"
        << "  --image-extensions [ext,...]  : with --images, extensions to use\n"
        << "  --out-earth [file]            : write the loaded map to an earth file\n"
        << "  --uniform [name] [min] [max]  : create a uniform controller with min/max values\n"
        << "  --define [name]               : install a shader #define\n"
        << "  --path [file]                 : load and playback an animation path\n"
        << "  --extension [name]            : loads a named extension\n";
}


//........................................................................


namespace
{
    struct SkyHoursSlider : public ui::ControlEventHandler
    {
        SkyHoursSlider(SkyNode* sky) : _sky(sky)  { }
        SkyNode* _sky;
        void onValueChanged(ui::Control* control, float value )
        {
            DateTime d = _sky->getDateTime();
            _sky->setDateTime(DateTime(d.year(), d.month(), d.day(), value));
        }
    };

    static std::string s_month[12] = { "Jan", "Feb", "Mar", "Apr", "May", "Jun", "Jul", "Aug", "Sep", "Oct", "Nov", "Dec" };

    struct SkyMonthSlider : public ui::ControlEventHandler
    {
        SkyMonthSlider(SkyNode* sky, ui::LabelControl* label) : _sky(sky), _label(label) { }
        SkyNode* _sky;
        ui::LabelControl* _label;
        void onValueChanged(ui::Control* control, float value )
        {
            int m = std::min((int)value, 11);
            DateTime d = _sky->getDateTime();
            _sky->setDateTime(DateTime(d.year(), m, d.day(), d.hours()));
            _label->setText(s_month[m]);
        }
    };

    struct SkyYearSlider : public ui::ControlEventHandler
    {
        SkyYearSlider(SkyNode* sky, ui::LabelControl* label) : _sky(sky), _label(label) { }
        SkyNode* _sky;
        ui::LabelControl* _label;
        void onValueChanged(ui::Control* control, float value )
        {
            DateTime d = _sky->getDateTime();
            _sky->setDateTime(DateTime((int)value, d.month(), d.day(), d.hours()));
            _label->setText(Stringify() << (int)value);
        }
    };

    struct AmbientBrightnessHandler : public ui::ControlEventHandler
    {
        AmbientBrightnessHandler(SkyNode* sky) : _sky(sky) { }

        SkyNode* _sky;

        void onValueChanged(ui::Control* control, float value )
        {
            if (_sky->getSunLight())
                _sky->getSunLight()->setAmbient(osg::Vec4(value,value,value,1));
        }
    };
}

ui::Control* SkyControlFactory::create(SkyNode* sky)
{
    ui::Grid* grid = new ui::Grid();
    grid->setChildVertAlign( ui::Control::ALIGN_CENTER );
    grid->setChildSpacing( 10 );
    grid->setHorizFill( true );

    if (sky)
    {
        DateTime dt = sky->getDateTime();

        int r=0;
        grid->setControl( 0, r, new ui::LabelControl("Hours UTC: ", 16) );
        ui::HSliderControl* skyHoursSlider = grid->setControl(1, r, new ui::HSliderControl( 0.0f, 24.0f, dt.hours() ));
        skyHoursSlider->setHorizFill( true, 250 );
        skyHoursSlider->addEventHandler( new SkyHoursSlider(sky) );
        grid->setControl(2, r, new ui::LabelControl(skyHoursSlider) );

        ++r;
        grid->setControl( 0, r, new ui::LabelControl("Month: ", 16) );
        ui::HSliderControl* skyMonthSlider = grid->setControl(1, r, new ui::HSliderControl( 0.0f, 12.0f, dt.month() ));
        skyMonthSlider->setHorizFill( true, 250 );
        ui::LabelControl* monthLabel = grid->setControl(2, r, new ui::LabelControl(s_month[dt.month()-1]));
        skyMonthSlider->addEventHandler( new SkyMonthSlider(sky, monthLabel) );

        ++r;
        grid->setControl( 0, r, new ui::LabelControl("Year: ", 16) );
        ui::HSliderControl* skyYearSlider = grid->setControl(1, r, new ui::HSliderControl( 1970.0f, 2061.0f, dt.year() ));
        skyYearSlider->setHorizFill( true, 250 );
        ui::LabelControl* yearLabel = grid->setControl(2, r, new ui::LabelControl(Stringify()<<dt.year()));
        skyYearSlider->addEventHandler( new SkyYearSlider(sky, yearLabel) );

        ++r;
        grid->setControl(0, r, new ui::LabelControl("Ambient Light: ", 16) );
        ui::HSliderControl* ambient = grid->setControl(1, r, new ui::HSliderControl(0.0f, 1.0f, sky->getSunLight()->getAmbient().r()));
        ambient->addEventHandler( new AmbientBrightnessHandler(sky) );
        grid->setControl(2, r, new ui::LabelControl(ambient) );
    }

    return grid;
}<|MERGE_RESOLUTION|>--- conflicted
+++ resolved
@@ -391,17 +391,7 @@
 #ifdef OSG_GL3_AVAILABLE
     if (viewer)
     {
-<<<<<<< HEAD
         viewer->setRealizeOperation(new GL3RealizeOperation());
-=======
-        viewer->realize();
-        for (osgViewer::Viewer::Views::iterator view = views.begin(); view != views.end(); ++view)
-        {
-            osg::State* state = (*view)->getCamera()->getGraphicsContext()->getState();
-            state->setUseModelViewAndProjectionUniforms(true);
-            state->setUseVertexAttributeAliasing(true);
-        }
->>>>>>> a13313d1
     }
 #endif
 
