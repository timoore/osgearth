--- conflicted
+++ resolved
@@ -59,85 +59,7 @@
 
 namespace
 {
-<<<<<<< HEAD
     // constucts an ellipsoidal mesh that we will use to draw the atmosphere
-=======
-    // draw callback that will tweak the far clipping plane just
-    // before rendering a drawable.
-    struct OverrideNearFarValuesCallback : public osg::Drawable::DrawCallback
-    {
-        OverrideNearFarValuesCallback(double radius)
-            : _radius(radius) {}
-
-        virtual void drawImplementation(osg::RenderInfo& renderInfo,
-            const osg::Drawable* drawable) const
-        {
-            osg::Camera* currentCamera = renderInfo.getCurrentCamera();
-            if (currentCamera)
-            {
-                
-                // Get the current camera position.
-                osg::Vec3 eye, center, up;
-                renderInfo.getCurrentCamera()->getViewMatrixAsLookAt( eye, center, up);
-
-                // Get the max distance we need the far plane to be at,
-                // which is the distance between the eye and the origin
-                // plus the distant from the origin to the object (star sphere
-                // radius, sun distance etc), and then some.
-                double distance = eye.length() + _radius*2;
-
-                // Save old values.
-                osg::ref_ptr<osg::RefMatrixd> oldProjectionMatrix = new osg::RefMatrix;
-                oldProjectionMatrix->set( renderInfo.getState()->getProjectionMatrix());
-
-                // Get the individual values
-                double left, right, bottom, top, zNear, zFar;
-                oldProjectionMatrix->getFrustum( left, right, bottom, top, zNear, zFar);
-
-                // Build a new projection matrix with a modified far plane
-                osg::ref_ptr<osg::RefMatrixd> projectionMatrix = new osg::RefMatrix;
-                projectionMatrix->makeFrustum( left, right, bottom, top, zNear, distance );
-                //OSG_ALWAYS << "OverrideNearFarValuesCallback::drawImplementation zNear: " << zNear << " Distance: " << distance << std::endl;
-                renderInfo.getState()->applyProjectionMatrix( projectionMatrix.get());
-
-                // Draw the drawable
-                drawable->drawImplementation(renderInfo);
-
-                // Reset the far plane to the old value.
-                renderInfo.getState()->applyProjectionMatrix( oldProjectionMatrix.get() );
-            }
-            else
-            {
-                drawable->drawImplementation(renderInfo);
-            }
-        }
-
-        double _radius;
-    };
-
-    struct AddCallbackToDrawablesVisitor : public osg::NodeVisitor
-    {
-        AddCallbackToDrawablesVisitor(double radius)
-            : osg::NodeVisitor(osg::NodeVisitor::TRAVERSE_ALL_CHILDREN),
-            _radius(radius) {}
-
-        virtual void apply(osg::Geode& node)
-        {
-            for (unsigned int i = 0; i < node.getNumDrawables(); i++)
-            {
-                node.getDrawable(i)->setDrawCallback( new OverrideNearFarValuesCallback(_radius) );
-
-                // Do not use display lists otherwise the callback will only
-                // be called once on initial compile.
-                node.getDrawable(i)->setUseDisplayList(false);
-                node.getDrawable(i)->setUseVertexBufferObjects(false);
-            }
-        }
-
-        double _radius;
-    };
-
->>>>>>> 87cc1c5c
     osg::Geometry*
     s_makeEllipsoidGeometry( const osg::EllipsoidModel* ellipsoid, double outerRadius, bool genTexCoords = false )
     {
@@ -213,7 +135,7 @@
         geom->setVertexArray( verts );
         geom->addPrimitiveSet( el );
 
-        OSG_ALWAYS << "s_makeEllipsoidGeometry Bounds: " << geom->computeBound().radius() << " outerRadius: " << outerRadius << std::endl;
+//        OSG_ALWAYS << "s_makeEllipsoidGeometry Bounds: " << geom->computeBound().radius() << " outerRadius: " << outerRadius << std::endl;
         
         return geom;
     }
@@ -685,38 +607,21 @@
         "} \n";
 
     static char s_moonVertexSource[] = 
-<<<<<<< HEAD
+        "uniform mat4 osg_ModelViewProjectionMatrix;"
         "varying vec4 osg_TexCoord;\n"
         "void main() \n"
         "{ \n"
         "    osg_TexCoord = gl_MultiTexCoord0; \n"
-        "    gl_Position = gl_ModelViewProjectionMatrix * gl_Vertex; \n"
+        "    gl_Position = osg_ModelViewProjectionMatrix * gl_Vertex; \n"
         "} \n";
 
     static char s_moonFragmentSource[] =
         "varying vec4 osg_TexCoord;\n"
-        "uniform sampler2D diffuseTex;\n"
+        "uniform sampler2D moonTex;\n"
         "void main( void ) \n"
         "{ \n"
-        "   gl_FragColor = texture2D(diffuseTex, osg_TexCoord.st);\n"
+        "   gl_FragColor = texture2D(moonTex, osg_TexCoord.st);\n"
         "} \n";
-=======
-    "uniform highp mat4 osg_ModelViewProjectionMatrix;"
-    "varying vec4 osg_TexCoord;\n"
-    "void main() \n"
-    "{ \n"
-    "    osg_TexCoord = gl_MultiTexCoord0; \n"
-    "    gl_Position = osg_ModelViewProjectionMatrix * gl_Vertex; \n"
-    "} \n";
-    
-    static char s_moonFragmentSource[] =
-    "varying vec4 osg_TexCoord;\n"
-    "uniform sampler2D moonTex;\n"
-    "void main( void ) \n"
-    "{ \n"
-    "   gl_FragColor = texture2D(moonTex, osg_TexCoord.st);\n"
-    "} \n";
->>>>>>> 87cc1c5c
 }
 
 //---------------------------------------------------------------------------
@@ -1337,6 +1242,7 @@
     sun->addDrawable( s_makeDiscGeometry( sunRadius*80.0f ) ); 
 
     osg::StateSet* set = sun->getOrCreateStateSet();
+    set->setMode( GL_BLEND, 1 );
 
     set->getOrCreateUniform( "sunAlpha", osg::Uniform::FLOAT )->set( 1.0f );
 
@@ -1449,7 +1355,6 @@
         _defaultPerViewData._moonVisible = false;
     }
 
-<<<<<<< HEAD
     // A nested camera isolates the projection matrix calculations so the node won't 
     // affect the clip planes in the rest of the scene.
     osg::Camera* cam = new osg::Camera();
@@ -1457,12 +1362,6 @@
     cam->setRenderOrder( osg::Camera::NESTED_RENDER );
     cam->setComputeNearFarMode( osg::CullSettings::COMPUTE_NEAR_FAR_USING_BOUNDING_VOLUMES );
     cam->addChild( moon );
-=======
-    double moonDistance = 6378137.0 + 384400000.0;
-    
-    AddCallbackToDrawablesVisitor visitor( moonDistance );
-    //moon->accept( visitor );
->>>>>>> 87cc1c5c
 
     _moon = cam;
 }
