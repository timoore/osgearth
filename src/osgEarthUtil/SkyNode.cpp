--- conflicted
+++ resolved
@@ -806,22 +806,6 @@
         
         if ( itr == _perViewData.end() )
         {
-<<<<<<< HEAD
-            if ( _autoAmbience )
-            {
-                const float minAmb = 0.3f;
-                const float maxAmb = 1.0f;
-                const float minDev = -0.2f;
-                const float maxDev = 0.75f;
-                osg::Vec3 eye = cv->getViewPoint(); eye.normalize();
-                osg::Vec3 sun = i->second._lightPos; sun.normalize();
-                float dev = osg::clampBetween(eye*sun, minDev, maxDev);
-                float r   = (dev-minDev)/(maxDev-minDev);
-                float amb = minAmb + r*(maxAmb-minAmb);
-                i->second._light->setAmbient( osg::Vec4(amb,amb,amb,1.0) );
-                //OE_INFO << "dev=" << dev << ", amb=" << amb << std::endl;
-            }
-=======
             // If we don't find any per view data, just use the first one that is stored.
             // This needs to be reworked to be per camera and also to automatically create a 
             // new data structure on demand since camera's can be added/removed on the fly.
@@ -885,7 +869,6 @@
         
         cv->pushStateSet( stateSet.get() );   
         */
->>>>>>> 12408a92
 
         itr->second._cullContainer->accept( nv );
 
