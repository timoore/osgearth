/* -*-c++-*- */
/* osgEarth - Dynamic map generation toolkit for OpenSceneGraph
 * Copyright 2008-2012 Pelican Mapping
 * http://osgearth.org
 *
 * osgEarth is free software; you can redistribute it and/or modify
 * it under the terms of the GNU Lesser General Public License as published by
 * the Free Software Foundation; either version 2 of the License, or
 * (at your option) any later version.
 *
 * This program is distributed in the hope that it will be useful,
 * but WITHOUT ANY WARRANTY; without even the implied warranty of
 * MERCHANTABILITY or FITNESS FOR A PARTICULAR PURPOSE.  See the
 * GNU Lesser General Public License for more details.
 *
 * You should have received a copy of the GNU Lesser General Public License
 * along with this program.  If not, see <http://www.gnu.org/licenses/>
 */
#include <osgEarthUtil/TMSPackager>
#include <osgEarthUtil/TMS>
#include <osgEarth/ImageUtils>
#include <osgEarth/ImageToHeightFieldConverter>
#include <osgDB/FileUtils>
#include <osgDB/FileNameUtils>
#include <osgDB/WriteFile>

#define LC "[TMSPackager] "

using namespace osgEarth::Util;
using namespace osgEarth;


<<<<<<< HEAD
TMSPackager::TMSPackager(const Profile* outProfile, osgDB::Options* imageWriteOptions) :
_outProfile         ( outProfile ),
_maxLevel           ( 5 ),
_verbose            ( false ),
_overwrite          ( false ),
_keepEmptyImageTiles( false ),
_abortOnError       ( true )
=======
TMSPackager::TMSPackager(const Profile* outProfile) :
_outProfile                     ( outProfile ),
_maxLevel                       ( 5 ),
_verbose                        ( false ),
_overwrite                      ( false ),
_keepEmptyImageTiles            ( false ),
_subdivideSingleColorImageTiles ( false ),
_abortOnError                   ( true )
>>>>>>> 6ef12209
{
    //nop
}


void
TMSPackager::addExtent( const GeoExtent& extent )
{
    _extents.push_back(extent);
}


bool
TMSPackager::shouldPackageKey( const TileKey& key ) const
{
    // if there are no extent filters, or we're at a sufficiently low level, 
    // always package the key.
    if ( _extents.size() == 0 || key.getLevelOfDetail() <= 1 )
        return true;

    // check for intersection with one of the filter extents.
    for( std::vector<GeoExtent>::const_iterator i = _extents.begin(); i != _extents.end(); ++i )
    {
        if ( i->intersects( key.getExtent() ) )
            return true;
    }

    return false;
}


TMSPackager::Result
TMSPackager::packageImageTile(ImageLayer*          layer,
                              const TileKey&       key,
                              const std::string&   rootDir,
                              const std::string&   extension,
                              unsigned&            out_maxLevel )
{
    unsigned minLevel = layer->getImageLayerOptions().minLevel().isSet() ?
        *layer->getImageLayerOptions().minLevel() : 0;
    

    if ( shouldPackageKey(key) && key.getLevelOfDetail() >= minLevel )
    {
        unsigned w, h;
        key.getProfile()->getNumTiles( key.getLevelOfDetail(), w, h );

        std::string path = Stringify() 
            << rootDir 
            << "/" << key.getLevelOfDetail() 
            << "/" << key.getTileX() 
            << "/" << h - key.getTileY() - 1
            << "." << extension;

        bool isSingleColor = false;
        bool tileOK = osgDB::fileExists(path) && !_overwrite;
        if ( !tileOK )
        {
            GeoImage image = layer->createImage( key );
            if ( image.valid() )
            {
                // Check for single color
                if ( !_subdivideSingleColorImageTiles )
                {
                    isSingleColor = ImageUtils::isSingleColorImage(image.getImage());
                    if ( _verbose )
                    {
                        OE_NOTICE << LC << "Not subdividing single color tile " << key.str() << std::endl;
                    }
                }

                // check for empty:
                if ( !_keepEmptyImageTiles && ImageUtils::isEmptyImage(image.getImage()) )
                {
                    if ( _verbose )
                    {
                        OE_NOTICE << LC << "Skipping empty tile " << key.str() << std::endl;
                    }
                }
                else
                {
                    // convert to RGB if necessary
                    osg::ref_ptr<osg::Image> final = image.getImage();
                    if ( extension == "jpg" && final->getPixelFormat() != GL_RGB )
                        final = ImageUtils::convertToRGB8( image.getImage() );

                    // dump it to disk
                    osgDB::makeDirectoryForFile( path );
                    tileOK = osgDB::writeImageFile( *final.get(), path, _imageWriteOptions);

                    if ( _verbose )
                    {
                        if ( tileOK ) {
                            OE_NOTICE << LC << "Wrote tile " << key.str() << " (" << key.getExtent().toString() << ")" << std::endl;
                        }
                        else {
                            OE_NOTICE << LC << "Error write tile " << key.str() << std::endl;
                        }
                    }

                    if ( _abortOnError && !tileOK )
                    {
                        return Result( Stringify() << "Aborting, write failed for tile " << key.str() );
                    }
                }
            }
        }
        else
        {
            if ( _verbose )
            {
                OE_NOTICE << LC << "Tile " << key.str() << " already exists" << std::endl;
            }
        }

        // increment the maximum detected tile level:
        if ( tileOK && key.getLevelOfDetail() > out_maxLevel )
        {
            out_maxLevel = key.getLevelOfDetail();
        }

        // see if subdivision should continue.
        unsigned lod = key.getLevelOfDetail();
        const ImageLayerOptions& options = layer->getImageLayerOptions();

        unsigned layerMaxLevel = (options.maxLevel().isSet()? *options.maxLevel() : 99);
        unsigned maxLevel = std::min(_maxLevel, layerMaxLevel);
        bool subdivide =
            (options.minLevel().isSet() && lod < *options.minLevel()) ||
            (tileOK && lod+1 < maxLevel);

        // subdivide if necessary:
        if ( (subdivide == true) && (isSingleColor == false) )
        {
            for( unsigned q=0; q<4; ++q )
            {
                TileKey childKey = key.createChildKey(q);
                Result r = packageImageTile( layer, childKey, rootDir, extension, out_maxLevel );
                if ( _abortOnError && !r.ok )
                    return r;
            }
        }
    }

    return Result();
}


TMSPackager::Result
TMSPackager::packageElevationTile(ElevationLayer*      layer,
                                  const TileKey&       key,
                                  const std::string&   rootDir,
                                  const std::string&   extension,
                                  unsigned&            out_maxLevel)
{
    unsigned minLevel = layer->getElevationLayerOptions().minLevel().isSet() ?
        *layer->getElevationLayerOptions().minLevel() : 0;

    if ( shouldPackageKey(key) && key.getLevelOfDetail() >= minLevel )
    {
        unsigned w, h;
        key.getProfile()->getNumTiles( key.getLevelOfDetail(), w, h );

        std::string path = Stringify() 
            << rootDir 
            << "/" << key.getLevelOfDetail() 
            << "/" << key.getTileX() 
            << "/" << h - key.getTileY() - 1
            << "." << extension;

        bool tileOK = osgDB::fileExists(path) && !_overwrite;
        if ( !tileOK )
        {

            GeoHeightField hf = layer->createHeightField( key );
            if ( hf.valid() )
            {
                // convert the HF to an image
                ImageToHeightFieldConverter conv;
                osg::ref_ptr<osg::Image> image = conv.convert( hf.getHeightField() );

                // dump it to disk
                osgDB::makeDirectoryForFile( path );
                tileOK = osgDB::writeImageFile( *image.get(), path );

                if ( _verbose )
                {
                    if ( tileOK ) {
                        OE_NOTICE << LC << "Wrote tile " << key.str() << " (" << key.getExtent().toString() << ")" << std::endl;
                    }
                    else {
                        OE_NOTICE << LC << "Error write tile " << key.str() << std::endl;
                    }
                }

                if ( _abortOnError && !tileOK )
                {
                    return Result( Stringify() << "Aborting, write failed for tile " << key.str() );
                }
            }
        }
        else
        {
            if ( _verbose )
            {
                OE_NOTICE << LC << "Tile " << key.str() << " already exists" << std::endl;
            }
        }

        // increment the maximum detected tile level:
        if ( tileOK && key.getLevelOfDetail() > out_maxLevel )
        {
            out_maxLevel = key.getLevelOfDetail();
        }

        // see if subdivision should continue.
        unsigned lod = key.getLevelOfDetail();
        const ElevationLayerOptions& options = layer->getElevationLayerOptions();

        unsigned layerMaxLevel = (options.maxLevel().isSet()? *options.maxLevel() : 99);
        unsigned maxLevel = std::min(_maxLevel, layerMaxLevel);
        bool subdivide =
            (options.minLevel().isSet() && lod < *options.minLevel()) ||
            (tileOK && lod+1 < maxLevel);

        // subdivide if necessary:
        if ( subdivide )
        {
            for( unsigned q=0; q<4; ++q )
            {
                TileKey childKey = key.createChildKey(q);
                Result r = packageElevationTile( layer, childKey, rootDir, extension, out_maxLevel );
                if ( _abortOnError && !r.ok )
                    return r;
            }
        }
    }

    return Result();
}


TMSPackager::Result
TMSPackager::package(ImageLayer*        layer,
                     const std::string& rootFolder,
                     const std::string& overrideExtension )
{
    if ( !layer || !_outProfile.valid() )
        return Result( "Illegal null layer or profile" );

    // attempt to create the output folder:
    osgDB::makeDirectory( rootFolder );
    if ( !osgDB::fileExists( rootFolder ) )
        return Result( "Unable to create output folder" );

    // collect the root tile keys in preparation for packaging:
    std::vector<TileKey> rootKeys;
    _outProfile->getRootKeys( rootKeys );

    if ( rootKeys.size() == 0 )
        return Result( "Unable to calculate root key set" );

    // fetch one tile to see what the image size should be
    
    GeoImage testImage;
    for( std::vector<TileKey>::iterator i = rootKeys.begin(); i != rootKeys.end() && !testImage.valid(); ++i )
    {
        testImage = layer->createImage( *i );
    }
    if ( !testImage.valid() )
        return Result( "Unable to get a test image!" );

    // try to determine the image extension:
    std::string extension = overrideExtension;

    if ( extension.empty() && testImage.valid() )
    {
        extension = toLower( osgDB::getFileExtension( testImage.getImage()->getFileName() ) );
        if ( extension.empty() )
        {
            if ( ImageUtils::hasAlphaChannel(testImage.getImage()) )
            {
                extension = "png";
            }
            else
            {
                extension = "jpg";
            }
        }
    }

    // compute a mime type
    std::string mimeType;
    if ( extension == "png" )
        mimeType = "image/png";
    else if ( extension == "jpg" || extension == "jpeg" )
        mimeType = "image/jpeg";
    else if ( extension == "tif" || extension == "tiff" )
        mimeType = "image/tiff";
    else {
        OE_WARN << LC << "Unable to determine mime-type for extension \"" << extension << "\"" << std::endl;
    }

    if ( _verbose )
    {
        OE_NOTICE << LC << "MIME-TYPE = " << mimeType << ", Extension = " << extension << std::endl;
    }

    // package the tile hierarchy
    unsigned maxLevel = 0;
    for( std::vector<TileKey>::const_iterator i = rootKeys.begin(); i != rootKeys.end(); ++i )
    {
        Result r = packageImageTile( layer, *i, rootFolder, extension, maxLevel );
        if ( _abortOnError && !r.ok )
            return r;
    }

    // create the tile map metadata:
    osg::ref_ptr<TMS::TileMap> tileMap = TMS::TileMap::create(
        "",
        _outProfile.get(),
        extension,
        testImage.getImage()->s(),
        testImage.getImage()->t() );

    tileMap->setTitle( layer->getName() );
    tileMap->setVersion( "1.0.0" );
    tileMap->getFormat().setMimeType( mimeType );
    tileMap->generateTileSets( std::min(23u, maxLevel+1) );

    // write out the tilemap catalog:
    std::string tileMapFilename = osgDB::concatPaths(rootFolder, "tms.xml");
    TMS::TileMapReaderWriter::write( tileMap.get(), tileMapFilename );

    return Result();
}


TMSPackager::Result
TMSPackager::package(ElevationLayer*    layer,
                     const std::string& rootFolder)
{
    if ( !layer || !_outProfile.valid() )
        return Result( "Illegal null layer or profile" );

    // attempt to create the output folder:
    osgDB::makeDirectory( rootFolder );
    if ( !osgDB::fileExists( rootFolder ) )
        return Result( "Unable to create output folder" );

    // collect the root tile keys in preparation for packaging:
    std::vector<TileKey> rootKeys;
    _outProfile->getRootKeys( rootKeys );

    if ( rootKeys.size() == 0 )
        return Result( "Unable to calculate root key set" );

    std::string extension = "tif", mimeType = "image/tiff";
    if ( _verbose )
    {
        OE_NOTICE << LC << "MIME-TYPE = " << mimeType << ", Extension = " << extension << std::endl;
    }

    // fetch one tile to see what the tile size will be
    GeoHeightField testHF;
    for( std::vector<TileKey>::iterator i = rootKeys.begin(); i != rootKeys.end() && !testHF.valid(); ++i )
    {
        testHF = layer->createHeightField( *i );
    }
    if ( !testHF.valid() )
        return Result( "Unable to determine heightfield size" );

    unsigned maxLevel = 0;
    for( std::vector<TileKey>::const_iterator i = rootKeys.begin(); i != rootKeys.end(); ++i )
    {
        Result r = packageElevationTile( layer, *i, rootFolder, extension, maxLevel );
        if ( _abortOnError && !r.ok )
            return r;
    }

    // create the tile map metadata:
    osg::ref_ptr<TMS::TileMap> tileMap = TMS::TileMap::create(
        "",
        _outProfile.get(),
        extension,
        testHF.getHeightField()->getNumColumns(),
        testHF.getHeightField()->getNumRows() );

    tileMap->setTitle( layer->getName() );
    tileMap->setVersion( "1.0.0" );
    tileMap->getFormat().setMimeType( mimeType );
    tileMap->generateTileSets( std::min(23u, maxLevel+1) );

    // write out the tilemap catalog:
    std::string tileMapFilename = osgDB::concatPaths(rootFolder, "tms.xml");
    TMS::TileMapReaderWriter::write( tileMap.get(), tileMapFilename );

    return Result();
}<|MERGE_RESOLUTION|>--- conflicted
+++ resolved
@@ -30,24 +30,15 @@
 using namespace osgEarth;
 
 
-<<<<<<< HEAD
 TMSPackager::TMSPackager(const Profile* outProfile, osgDB::Options* imageWriteOptions) :
 _outProfile         ( outProfile ),
 _maxLevel           ( 5 ),
 _verbose            ( false ),
 _overwrite          ( false ),
 _keepEmptyImageTiles( false ),
-_abortOnError       ( true )
-=======
-TMSPackager::TMSPackager(const Profile* outProfile) :
-_outProfile                     ( outProfile ),
-_maxLevel                       ( 5 ),
-_verbose                        ( false ),
-_overwrite                      ( false ),
-_keepEmptyImageTiles            ( false ),
 _subdivideSingleColorImageTiles ( false ),
-_abortOnError                   ( true )
->>>>>>> 6ef12209
+_abortOnError       ( true ),
+_imageWriteOptions  (imageWriteOptions)
 {
     //nop
 }
