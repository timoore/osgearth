--- conflicted
+++ resolved
@@ -25,8 +25,10 @@
 #include <osgGA/GUIEventHandler>
 #include <osgText/Text>
 #include <osgUtil/RenderBin>
+#include <osgEarthSymbology/Style>
 #include <osgEarthSymbology/Geometry>
 #include <osgEarthSymbology/GeometryRasterizer>
+#include <osgEarthFeatures/PolygonizeLines>
 #include <osg/Version>
 #include <osgEarth/Common>
 #include <osgEarth/Registry>
@@ -37,6 +39,7 @@
 #include <osgEarth/ShaderGenerator>
 
 using namespace osgEarth;
+using namespace osgEarth::Features;
 using namespace osgEarth::Symbology;
 using namespace osgEarth::Util;
 using namespace osgEarth::Util::Controls;
@@ -171,6 +174,10 @@
     _active = false;
     _absorbEvents = true;
     _dirty = true;
+    _borderWidth = 1.0f;
+
+    _geode = new osg::Geode();
+    this->addChild( _geode );
 }
 
 void
@@ -379,18 +386,19 @@
 }
 
 void
+Control::setBorderColor( const osg::Vec4f& value ) {
+    if ( value != _borderColor.value() ) {
+        _borderColor = value;
+        dirty();
+    }
+}
+
+void
 Control::addEventHandler( ControlEventHandler* handler, bool fire )
 {
     _eventHandlers.push_back( handler );
     if ( fire )
         fireValueChanged( handler );
-}
-
-bool
-Control::getParent( osg::ref_ptr<Control>& out ) const
-{
-    out = _parent.get();
-    return out.valid();
 }
 
 void
@@ -403,14 +411,46 @@
 }
 
 void
+Control::setBorderWidth( float value ) {
+    if ( value != _borderWidth ) {
+        _borderWidth = value;
+        dirty();
+    }
+}
+
+namespace
+{
+    void dirtyParent(osg::Group* p)
+    {
+        if ( p )
+        {
+            Control* c = dynamic_cast<Control*>( p );
+            if ( c )
+            {
+                c->dirty();
+            }
+            else if ( dynamic_cast<ControlCanvas*>( p ) )
+            {
+                return;
+            }
+            else
+            {
+                for( unsigned i=0; i<p->getNumParents(); ++i )
+                {
+                    dirtyParent( p->getParent(i) );
+                }
+            }
+        }
+    }
+}
+
+void
 Control::dirty()
 {
     _dirty = true;
-    osg::ref_ptr<Control> parent;
-    if ( getParent( parent ) )
-    {
-        parent->dirty();
-        parent.release();
+    for(unsigned i=0; i<getNumParents(); ++i)
+    {
+        dirtyParent( getParent(i) );
     }
 }
 
@@ -486,8 +526,10 @@
 }
 
 void
-Control::draw(const ControlContext& cx, DrawableList& out )
-{
+Control::draw(const ControlContext& cx)
+{
+    clearGeode();
+
     // by default, rendering a Control directly results in a colored quad. Usually however
     // you will not render a Control directly, but rather one of its subclasses.
     if ( visible() == true )
@@ -496,26 +538,54 @@
         {
             float vph = cx._vp->height();
 
-            _geom = new osg::Geometry();
-            _geom->setUseVertexBufferObjects(true);
-
-            float rx = _renderPos.x() - padding().left();
-            float ry = _renderPos.y() - padding().top();
-
-            osg::Vec3Array* verts = new osg::Vec3Array(4);
-            _geom->setVertexArray( verts );
-            (*verts)[0].set( rx, vph - ry, 0 );
-            (*verts)[1].set( rx, vph - ry - _renderSize.y(), 0 );
-            (*verts)[2].set( rx + _renderSize.x(), vph - ry - _renderSize.y(), 0 );
-            (*verts)[3].set( rx + _renderSize.x(), vph - ry, 0 );
-            _geom->addPrimitiveSet( new osg::DrawArrays( GL_QUADS, 0, 4 ) );
-
-            osg::Vec4Array* colors = new osg::Vec4Array(1);
-            (*colors)[0] = _active && _activeColor.isSet() ? _activeColor.value() : _backColor.value();
-            _geom->setColorArray( colors );
-            _geom->setColorBinding( osg::Geometry::BIND_OVERALL );
-
-            out.push_back( _geom.get() );
+            // draw the background poly:
+            {
+                _geom = new osg::Geometry();
+                _geom->setUseVertexBufferObjects(true);
+
+                float rx = _renderPos.x() - padding().left();
+                float ry = _renderPos.y() - padding().top();
+
+                osg::Vec3Array* verts = new osg::Vec3Array(4);
+                _geom->setVertexArray( verts );
+                (*verts)[0].set( rx, vph - ry, 0 );
+                (*verts)[1].set( rx, vph - ry - _renderSize.y(), 0 );
+                (*verts)[2].set( rx + _renderSize.x(), vph - ry - _renderSize.y(), 0 );
+                (*verts)[3].set( rx + _renderSize.x(), vph - ry, 0 );
+                _geom->addPrimitiveSet( new osg::DrawArrays( GL_QUADS, 0, 4 ) );
+
+                osg::Vec4Array* colors = new osg::Vec4Array(1);
+                (*colors)[0] = _active && _activeColor.isSet() ? _activeColor.value() : _backColor.value();
+                _geom->setColorArray( colors );
+                _geom->setColorBinding( osg::Geometry::BIND_OVERALL );
+
+                getGeode()->addDrawable( _geom.get() );
+            }
+
+            // draw the border:
+            if ( _borderColor.isSet() && _borderWidth > 0.0f )
+            {
+                float rx = _renderPos.x() - padding().left();
+                float ry = _renderPos.y() - padding().top();
+
+                osg::ref_ptr<osg::Vec3Array> verts = new osg::Vec3Array(5);
+                (*verts)[0].set( rx, vph - ry, 0 );
+                (*verts)[1].set( rx, vph - ry - _renderSize.y(), 0 );
+                (*verts)[2].set( rx + _renderSize.x(), vph - ry - _renderSize.y(), 0 );
+                (*verts)[3].set( rx + _renderSize.x(), vph - ry, 0 );
+                (*verts)[4].set( rx, vph - ry, 0 );
+
+                Stroke stroke;
+                stroke.color() = *_borderColor;
+                stroke.width() = _borderWidth;
+                stroke.lineCap() = Stroke::LINECAP_SQUARE;
+                stroke.lineJoin() = Stroke::LINEJOIN_MITRE;
+
+                PolygonizeLinesOperator makeBorder(stroke);
+                osg::Geometry* geom = makeBorder( verts.get(), 0L );
+
+                getGeode()->addDrawable( geom );
+            }
         }
 
         _dirty = false;
@@ -525,7 +595,7 @@
 bool
 Control::handle( const osgGA::GUIEventAdapter& ea, osgGA::GUIActionAdapter& aa, ControlContext& cx )
 {
-    bool handled = false;    
+    bool handled = false;
 
     if ( _eventHandlers.size() > 0 )
     {    
@@ -798,18 +868,19 @@
 }
 
 void
-LabelControl::draw( const ControlContext& cx, DrawableList& out )
-{
+LabelControl::draw( const ControlContext& cx )
+{
+    Control::draw( cx );
+
     if ( _drawable.valid() && visible() == true )
     {
-        Control::draw( cx, out );
-
         float vph = cx._vp->height();
 
         LabelText* t = static_cast<LabelText*>( _drawable.get() );
         osg::BoundingBox bbox = t->getTextBB();
         t->setPosition( osg::Vec3( _renderPos.x(), vph - _renderPos.y(), 0 ) );
-        out.push_back( _drawable.get() );
+        getGeode()->addDrawable( _drawable.get() );
+        //out.push_back( _drawable.get() );
     }
 }
 
@@ -941,8 +1012,10 @@
 #undef IMAGECONTROL_TEXRECT
 
 void
-ImageControl::draw( const ControlContext& cx, DrawableList& out )
-{
+ImageControl::draw( const ControlContext& cx )
+{
+    Control::draw( cx );
+
     if ( visible() == true && _image.valid() )
     {
         //TODO: this is not precisely correct..images get deformed slightly..
@@ -1016,7 +1089,7 @@
         osg::TexEnv* texenv = new osg::TexEnv( osg::TexEnv::MODULATE );
         g->getStateSet()->setTextureAttributeAndModes( 0, texenv, osg::StateAttribute::ON );
 
-        out.push_back( g );
+        getGeode()->addDrawable( g );
 
         _dirty = false;
     }
@@ -1029,13 +1102,6 @@
 _max(max),
 _value(value)
 {
-    //if ( _max <= _min )
-    //    _max = _min+1.0f;
-    //if ( _value < _min )
-    //    _value = _min;
-    //if ( _value > _max )
-    //    _value = _max;
-
     setHorizFill( true );
     setVertAlign( ALIGN_CENTER );
     setHeight( 20.0f );
@@ -1063,7 +1129,6 @@
 void
 HSliderControl::setValue( float value, bool notify )
 {
-    //value = osg::clampBetween( value, _min, _max );
     if ( value != _value )
     {
         _value = value;
@@ -1112,9 +1177,9 @@
 }
 
 void
-HSliderControl::draw( const ControlContext& cx, DrawableList& out )
-{
-    Control::draw( cx, out );
+HSliderControl::draw( const ControlContext& cx )
+{
+    Control::draw( cx );
 
     if ( visible() == true )
     {
@@ -1152,7 +1217,7 @@
             g->setColorArray( c );
             g->setColorBinding( osg::Geometry::BIND_OVERALL );
 
-            out.push_back( g.get() );
+            getGeode()->addDrawable( g.get() );
         }
     }
 }
@@ -1221,9 +1286,9 @@
 }
 
 void
-CheckBoxControl::draw( const ControlContext& cx, DrawableList& out )
-{
-    Control::draw( cx, out );
+CheckBoxControl::draw( const ControlContext& cx )
+{
+    Control::draw( cx );
 
     if ( visible() == true )
     {
@@ -1261,7 +1326,7 @@
         g->setColorArray( c );
         g->setColorBinding( osg::Geometry::BIND_OVERALL );
 
-        out.push_back( g );
+        getGeode()->addDrawable( g );
     }
 }
 
@@ -1291,7 +1356,7 @@
 }
 
 void
-Frame::draw( const ControlContext& cx, DrawableList& out )
+Frame::draw( const ControlContext& cx )
 {
     if ( !getImage() || getImage()->s() != _renderSize.x() || getImage()->t() != _renderSize.y() )
     {
@@ -1313,8 +1378,8 @@
         const_cast<Frame*>(this)->setImage( image );
     }
 
-    Control::draw( cx, out );       // draws the background
-    ImageControl::draw( cx, out );  // draws the border
+    Control::draw( cx );       // draws the background
+    ImageControl::draw( cx );  // draws the border
 }
 
 // ---------------------------------------------------------------------------
@@ -1325,7 +1390,7 @@
 }
 
 void
-RoundedFrame::draw( const ControlContext& cx, DrawableList& out )
+RoundedFrame::draw( const ControlContext& cx )
 {
     if ( Geometry::hasBufferOperation() )
     {
@@ -1352,12 +1417,12 @@
             const_cast<RoundedFrame*>(this)->setImage( image );
         }
 
-        ImageControl::draw( cx, out );
+        ImageControl::draw( cx );
     }
     else
     {
         // fallback: draw a non-rounded frame.
-        Frame::draw( cx, out );
+        Frame::draw( cx );
     }
 }
 
@@ -1378,9 +1443,16 @@
 void
 Container::setFrame( Frame* frame )
 {
-    if ( frame != _frame.get() ) {
-        _frame = frame;
-        dirty();
+    OE_WARN << LC << "Container::setFrame() is deprecated, please use setBorderColor instead" << std::endl;
+}
+
+void
+Container::getChildren(std::vector<Control*>& out)
+{
+    for(unsigned i=1; i<getNumChildren(); ++i )
+    {
+        Control* c = dynamic_cast<Control*>( getChild(i) );
+        if ( c ) out.push_back( c );
     }
 }
 
@@ -1418,9 +1490,11 @@
 {
     if ( _childhalign.isSet() || _childvalign.isSet() )
     {
-        for( ControlList::iterator i = mutable_children().begin(); i != mutable_children().end(); ++i )
-        {
-            Control* child = i->get();
+        std::vector<Control*> children;
+        getChildren( children );
+        for( std::vector<Control*>::iterator i = children.begin(); i != children.end(); ++i )
+        {
+            Control* child = (*i);
 
             if ( _childvalign.isSet() && !child->vertAlign().isSet() )
                 child->setVertAlign( *_childvalign );
@@ -1428,7 +1502,6 @@
             if ( _childhalign.isSet() && !child->horizAlign().isSet() )
                 child->setHorizAlign( *_childhalign );
         }
-
         dirty();
     }
 }
@@ -1449,6 +1522,7 @@
             _renderSize.x() + margin().x(),
             _renderSize.y() + margin().y() );
 
+#if 0
         if ( _frame.valid() )
         {
             _frame->setWidth( _renderSize.x() );
@@ -1457,16 +1531,20 @@
             osg::Vec2f dummy;
             _frame->calcSize( cx, dummy );
         }
+#endif
     }
 }
 
 void
 Container::calcFill(const ControlContext& cx)
 {
-    for( ControlList::iterator i = mutable_children().begin(); i != mutable_children().end(); ++i )
-    {
-        Control* child = i->get();
-        child->calcFill( cx );
+    for( unsigned i=1; i<getNumChildren(); ++i )
+    {
+        Control* child = dynamic_cast<Control*>( getChild(i) );
+        if ( child )
+        {
+            child->calcFill( cx );
+        }
     }
 }
 
@@ -1474,36 +1552,43 @@
 Container::calcPos(const ControlContext& context, const osg::Vec2f& cursor, const osg::Vec2f& parentSize)
 {
     Control::calcPos( context, cursor, parentSize );
-
+#if 0
     // process the frame.. it's not a child of the container
     if ( visible() == true && _frame.valid() )
     {
         _frame->calcPos( context, _renderPos - padding().offset(), parentSize );
     }
-}
-
-void
-Container::draw( const ControlContext& cx, DrawableList& out )
-{
-    if ( visible() == true )
-    {
-        if ( _frame.valid() )
-            _frame->draw( cx, out );
-        Control::draw( cx, out );
-    }
+#endif
+}
+
+void
+Container::draw( const ControlContext& cx )
+{
+#if 0
+    if ( _frame.valid() )
+        _frame->draw( cx );
+#endif
+    Control::draw( cx );
 }
 
 bool
 Container::handle( const osgGA::GUIEventAdapter& ea, osgGA::GUIActionAdapter& aa, ControlContext& cx )
 {
     bool handled = false;
-    for( ControlList::const_reverse_iterator i = children().rbegin(); i != children().rend(); ++i )
-    {
-        Control* child = i->get();
-        if (ea.getEventType() == osgGA::GUIEventAdapter::FRAME || child->intersects( ea.getX(), cx._vp->height() - ea.getY() ) )
-            handled = child->handle( ea, aa, cx );
-        if ( handled )
-            break;
+    std::vector<Control*> children;
+    getChildren( children );
+    //OE_NOTICE << "handling " << children.size() << std::endl;
+    for( std::vector<Control*>::reverse_iterator i = children.rbegin(); i != children.rend(); ++i )
+    {
+        Control* child = *i;
+        //Control* child = dynamic_cast<Control*>( getChild(i) );
+        if ( child )
+        {
+            if (ea.getEventType() == osgGA::GUIEventAdapter::FRAME || child->intersects( ea.getX(), cx._vp->height() - ea.getY() ) )
+                handled = child->handle( ea, aa, cx );
+            if ( handled )
+                break;
+        }
     }
 
     return handled ? handled : Control::handle( ea, aa, cx );
@@ -1534,22 +1619,16 @@
 Control*
 VBox::addControlImpl( Control* control, int index )
 {
-    if ( index < 0 )
-        _controls.push_back( control );
-    else
-        _controls.insert( _controls.begin() + osg::minimum(index,(int)_controls.size()-1), control );
-    control->setParent( this );
-
+    insertChild( index, control );
     applyChildAligns();
     dirty();
-
     return control;
 }
 
 void
 VBox::clearControls()
 {
-    _controls.clear();
+    removeChildren( 1, getNumChildren()-1 );
     dirty();
 }
 
@@ -1561,16 +1640,19 @@
         _renderSize.set( 0, 0 );
 
         // collect all the members, growing the container size vertically
-        for( ControlList::const_iterator i = _controls.begin(); i != _controls.end(); ++i )
-        {
-            Control* child = i->get();
-            osg::Vec2f childSize;
-            bool first = i == _controls.begin();
-
-            child->calcSize( cx, childSize );
-
-            _renderSize.x() = osg::maximum( _renderSize.x(), childSize.x() );
-            _renderSize.y() += first ? childSize.y() : childSpacing() + childSize.y();
+        for( unsigned i=1; i<getNumChildren(); ++i )
+        {
+            Control* child = dynamic_cast<Control*>( getChild(i) );
+            if ( child )
+            {
+                osg::Vec2f childSize;
+                bool first = i == 1; //_controls.begin();
+
+                child->calcSize( cx, childSize );
+
+                _renderSize.x() = osg::maximum( _renderSize.x(), childSize.x() );
+                _renderSize.y() += first ? childSize.y() : childSpacing() + childSize.y();
+            }
         }
 
         Container::calcSize( cx, out_size );
@@ -1584,29 +1666,29 @@
 void
 VBox::calcFill(const ControlContext& cx)
 {
-    //Container::calcFill( cx );
-
     float used_x = padding().x();
     float used_y = padding().y() - childSpacing();
 
     Control* hc = 0L;
     Control* vc = 0L;
 
-    for( ControlList::const_iterator i = _controls.begin(); i != _controls.end() && (!hc || !vc); ++i )
-    {
-        Control* child = i->get();
-
-        used_y += child->margin().y() + childSpacing();
-        if ( !hc && child->horizFill() )
-        {
-            hc = child;
-            used_x += child->margin().x();
-        }
-
-        if ( !vc && child->vertFill() )
-            vc = child;
-        else
-            used_y += child->renderSize().y();
+    for( unsigned i=1; i<getNumChildren(); ++i )
+    {
+        Control* child = dynamic_cast<Control*>( getChild(i) );
+        if ( child )
+        {
+            used_y += child->margin().y() + childSpacing();
+            if ( !hc && child->horizFill() )
+            {
+                hc = child;
+                used_x += child->margin().x();
+            }
+
+            if ( !vc && child->vertFill() )
+                vc = child;
+            else
+                used_y += child->renderSize().y();
+        }
     }
 
     if ( hc && renderWidth(hc) < (_renderSize.x() - used_x) )
@@ -1627,24 +1709,29 @@
 
     osg::Vec2f renderArea = _renderSize - padding().size();
 
-    for( ControlList::const_iterator i = _controls.begin(); i != _controls.end(); ++i )
-    {
-        Control* child = i->get();
-        child->calcPos( cx, childCursor, renderArea ); // GW1
-        float deltaY = child->margin().top() + child->renderSize().y() + child->margin().bottom() + childSpacing();
-        childCursor.y() += deltaY;
-        renderArea.y() -= deltaY;
-    }
-}
-
-void
-VBox::draw( const ControlContext& cx, DrawableList& out )
-{
-    if ( visible() == true )
-    {
-        Container::draw( cx, out );
-        for( ControlList::const_iterator i = _controls.begin(); i != _controls.end(); ++i )
-            i->get()->draw( cx, out );
+    for( unsigned i=1; i<getNumChildren(); ++i )
+    {
+        Control* child = dynamic_cast<Control*>( getChild(i) );
+        if ( child )
+        {
+            child->calcPos( cx, childCursor, renderArea ); // GW1
+            float deltaY = child->margin().top() + child->renderSize().y() + child->margin().bottom() + childSpacing();
+            childCursor.y() += deltaY;
+            renderArea.y() -= deltaY;
+        }
+    }
+}
+
+void
+VBox::draw( const ControlContext& cx )
+{
+    Container::draw( cx );
+
+    for( unsigned i=1; i<getNumChildren(); ++i )
+    {
+        Control* c = dynamic_cast<Control*>(getChild(i));
+        if ( c )
+            c->draw( cx );
     }
 }
 
@@ -1664,23 +1751,16 @@
 Control*
 HBox::addControlImpl( Control* control, int index )
 {
-    if ( index < 0 )
-        _controls.push_back( control );
-    else
-        _controls.insert( _controls.begin() + osg::minimum(index,(int)_controls.size()-1), control );
-    
-    control->setParent( this );
+    insertChild(index, control);
     applyChildAligns();
-
     dirty();
-
     return control;
 }
 
 void
 HBox::clearControls()
 {
-    _controls.clear();
+    removeChildren(1, getNumChildren()-1);
     dirty();
 }
 
@@ -1692,16 +1772,19 @@
         _renderSize.set( 0, 0 );
 
         // collect all the members, growing the container is its orientation.
-        for( ControlList::const_iterator i = _controls.begin(); i != _controls.end(); ++i )
-        {
-            Control* child = i->get();
-            osg::Vec2f childSize;
-            bool first = i == _controls.begin();
-
-            child->calcSize( cx, childSize );
-
-            _renderSize.x() += first ? childSize.x() : childSpacing() + childSize.x();
-            _renderSize.y() = osg::maximum( _renderSize.y(), childSize.y() );
+        for( unsigned i=1; i<getNumChildren(); ++i )
+        {
+            Control* child = dynamic_cast<Control*>( getChild(i) );
+            if ( child )
+            {
+                osg::Vec2f childSize;
+                bool first = i == 1;
+
+                child->calcSize( cx, childSize );
+
+                _renderSize.x() += first ? childSize.x() : childSpacing() + childSize.x();
+                _renderSize.y() = osg::maximum( _renderSize.y(), childSize.y() );
+            }
         }
     
         // If width explicitly set and > total width of children - use it
@@ -1714,28 +1797,28 @@
 void
 HBox::calcFill(const ControlContext& cx)
 {
-    //Container::calcFill( cx );
-
     float used_x = padding().x() - childSpacing();
     float used_y = padding().y();
 
     Control* hc = 0L;
     Control* vc = 0L;
 
-    for( ControlList::const_iterator i = _controls.begin(); i != _controls.end() && (!hc || !vc); ++i )
-    {
-        Control* child = i->get();
-
-        used_x += child->margin().x() + childSpacing();
-        if ( !hc && child->horizFill() )
-            hc = child;
-        else
-            used_x += child->renderSize().x();
-
-        if ( !vc && child->vertFill() )
-        {
-            vc = child;
-            used_y += child->margin().y();
+    for( unsigned i=1; i<getNumChildren(); ++i )
+    {
+        Control* child = dynamic_cast<Control*>( getChild(i) );
+        if ( child )
+        {
+            used_x += child->margin().x() + childSpacing();
+            if ( !hc && child->horizFill() )
+                hc = child;
+            else
+                used_x += child->renderSize().x();
+
+            if ( !vc && child->vertFill() )
+            {
+                vc = child;
+                used_y += child->margin().y();
+            }
         }
     }
 
@@ -1756,36 +1839,86 @@
     osg::Vec2f childCursor = _renderPos;
 
     osg::Vec2f renderArea = _renderSize - padding().size();
-    for( ControlList::const_iterator i = _controls.begin(); i != _controls.end(); ++i )
-    {
-        Control* child = i->get();
-        child->calcPos( cx, childCursor, renderArea );
-        float deltaX = child->margin().left() + child->renderSize().x() + child->margin().right() + childSpacing();
-        childCursor.x() += deltaX;
-        renderArea.x() -= deltaX;        
-    }
-}
-
-void
-HBox::draw( const ControlContext& cx, DrawableList& out ) 
-{
-    Container::draw( cx, out );
-    for( ControlList::const_iterator i = _controls.begin(); i != _controls.end(); ++i )
-        i->get()->draw( cx, out );
+
+    for( unsigned i=1; i<getNumChildren(); ++i )
+    {
+        Control* child = dynamic_cast<Control*>( getChild(i) );
+        if ( child )
+        {
+            child->calcPos( cx, childCursor, renderArea );
+            float deltaX = child->margin().left() + child->renderSize().x() + child->margin().right() + childSpacing();
+            childCursor.x() += deltaX;
+            renderArea.x() -= deltaX;
+        }
+    }
+}
+
+void
+HBox::draw( const ControlContext& cx )
+{
+    Container::draw( cx );
+
+    for( unsigned i=1; i<getNumChildren(); ++i )
+    {
+        Control* c = dynamic_cast<Control*>(getChild(i));
+        if ( c )
+            c->draw( cx );
+    }
 }
 
 // ---------------------------------------------------------------------------
 
-Grid::Grid()
+Grid::Grid() :
+Container(),
+_maxCols(0)
 {
     setChildHorizAlign( ALIGN_LEFT );
     setChildVertAlign( ALIGN_CENTER );
 }
 
 Grid::Grid( const Alignment& halign, const Alignment& valign, const Gutter& padding, float spacing ) :
-Container( halign, valign, padding, spacing )
+Container( halign, valign, padding, spacing ),
+_maxCols(0)
 {
     //nop
+}
+
+void
+Grid::getChildren(std::vector<Control*>& out)
+{
+    for(unsigned i=1; i<getNumChildren(); ++i )
+    {
+        osg::Group* row = getChild(i)->asGroup();
+        if ( row )
+        {
+            for( unsigned j=0; j<row->getNumChildren(); ++j )
+            {
+                Control* c = dynamic_cast<Control*>( row->getChild(j) );
+                if ( c ) out.push_back( c );
+            }
+        }
+    }
+}
+
+unsigned
+Grid::getNumRows() const
+{
+    return getNumChildren()-1;
+}
+
+unsigned
+Grid::getNumColumns() const
+{
+    if ( getNumRows() == 0 )
+        return 0;
+    else
+        return const_cast<Grid*>(this)->getRow(0)->getNumChildren();
+}
+
+osg::Group*
+Grid::getRow(unsigned index)
+{
+    return getNumChildren() >= 2+index ? getChild(1+index)->asGroup() : 0L;
 }
 
 Control*
@@ -1794,73 +1927,69 @@
     if ( child )
     {
         expandToInclude( col, row );
-
-        Control* oldControl = cell( col, row ).get();
-        if ( oldControl ) {
-            ControlList::iterator i = std::find( _children.begin(), _children.end(), oldControl );
-            if ( i != _children.end() ) 
-                _children.erase( i );
-        }
-
-        cell( col, row ) = child;
-        _children.push_back( child );
-
-        child->setParent( this );
+        osg::Group* rowGroup = getRow(row);
+        rowGroup->setChild( col, child );
         applyChildAligns();
 
         dirty();
     }
 
     return child;
-}
-
-osg::ref_ptr<Control>&
-Grid::cell(int col, int row)
-{
-    return _rows[row][col];
 }
 
 Control*
 Grid::getControl(int col, int row)
 {
-    if ( row < (int)_rows.size() && col < (int)_rows[row].size() )
-    {
-        osg::ref_ptr<Control>& c = cell(col, row);
-        return c.get();
-    }
-    else return 0L;
+    if ( row < (int)getNumChildren()+1 )
+    {
+        osg::Group* rowGroup = getRow(row);
+        if ( col < (int)rowGroup->getNumChildren() )
+        {
+            return dynamic_cast<Control*>( rowGroup->getChild(col) );
+        }
+    }
+    return 0L;
 }
 
 void
 Grid::expandToInclude( int col, int row )
 {
-    while( (int)_rows.size() <= row )
-        _rows.push_back( Row() );
-
-    int maxCol = col;
-    for( RowVector::iterator i = _rows.begin(); i != _rows.end(); ++i ) {
-        if ( ((int)i->size())-1 > maxCol )
-            maxCol = ((int)i->size())-1;
-    }
-
-    for( RowVector::iterator i = _rows.begin(); i != _rows.end(); ++i ) {
-        Row& row = *i;
-        while( (int)row.size() <= maxCol )
-            row.push_back( 0L );
+    // ensure all rows have sufficient columns:
+    if ( col+1 > (int)_maxCols )
+    {
+        _maxCols = col+1;
+    }
+
+    // and that we have sufficient rows:
+    unsigned maxRows = std::max( (unsigned)getNumRows(), (unsigned)(row+1) );
+
+    // expand everything and use empty groups as placeholders
+    for( unsigned r=0; r<maxRows; ++r )
+    {
+        osg::Group* rowGroup = getRow(r);
+        if ( !rowGroup )
+        {
+            rowGroup = new osg::Group();
+            addChild( rowGroup );
+        }
+        while ( rowGroup->getNumChildren() < _maxCols )
+        {
+            rowGroup->addChild( new osg::Group() );
+        }
     }
 }
 
 Control*
 Grid::addControlImpl( Control* control, int index )
 {
-    // creates a new row and puts the control in its first column
-    return setControlImpl( 0, _rows.size(), control );
+    // creates a new row and puts the control in its first column (index is ignored)
+    return setControlImpl( 0, getNumRows(), control );
 }
 
 void
 Grid::addControls( const ControlVector& controls )
 {
-    unsigned row = _rows.size();
+    unsigned row = getNumRows();
     unsigned col = 0;
     for( ControlVector::const_iterator i = controls.begin(); i != controls.end(); ++i, ++col )
     {
@@ -1874,10 +2003,7 @@
 void
 Grid::clearControls()
 {
-    _rows.clear();
-    _children.clear();
-    _rowHeights.clear();
-    _colWidths.clear();
+    removeChildren(1, getNumChildren()-1);
     dirty();
 }
 
@@ -1888,20 +2014,19 @@
     {
         _renderSize.set( 0, 0 );
 
-        int numRows = _rows.size();
-        int numCols = numRows > 0 ? _rows[0].size() : 0;
-
-        _rowHeights.assign( numRows, 0.0f );
-        _colWidths.assign( numCols, 0.0f );
-
-        if ( numRows > 0 && numCols > 0 )
-        {
-            for( int r=0; r<numRows; ++r )
+        int nRows = (int)getNumRows();
+        int nCols = (int)getNumColumns();
+
+        _rowHeights.assign( nRows, 0.0f );
+        _colWidths.assign ( nCols, 0.0f );
+
+        if ( nRows > 0 && nCols > 0 )
+        {
+            for( int r=0; r<nRows; ++r )
             { 
-                //for( int c=0; c<_rows[r].size(); ++c )
-                for( int c=0; c<numCols; ++c )
+                for( int c=0; c<nCols; ++c )
                 {
-                    Control* child = cell(c,r).get();
+                    Control* child = getControl(c, r);
                     if ( child )
                     {
                         osg::Vec2f childSize;
@@ -1915,13 +2040,13 @@
                 }
             }
 
-            for( int c=0; c<numCols; ++c )
+            for( int c=0; c<nCols; ++c )
                 _renderSize.x() += _colWidths[c];
-            _renderSize.x() += childSpacing() * (numCols-1);
-
-            for( int r=0; r<numRows; ++r )
+            _renderSize.x() += childSpacing() * (nCols-1);
+
+            for( int r=0; r<nRows; ++r )
                 _renderSize.y() += _rowHeights[r];
-            _renderSize.y() += childSpacing() * (numRows-1);
+            _renderSize.y() += childSpacing() * (nRows-1);
         }
 
         Container::calcSize( cx, out_size );
@@ -1933,14 +2058,14 @@
 {
     Container::calcFill( cx );
 
-    int numRows = _rows.size();
-    int numCols = numRows > 0 ? _rows[0].size() : 0;
-
-    for( int r=0; r<numRows; ++r )
-    {
-        for( int c=0; c<numCols; ++c )
-        {
-            Control* child = cell(c,r).get();
+    int nRows = (int)getNumRows();
+    int nCols = (int)getNumColumns();
+
+    for( int r=0; r<nRows; ++r )
+    {
+        for( int c=0; c<nCols; ++c )
+        {
+            Control* child = getControl(c, r);
 
             if ( child )
             {
@@ -1958,16 +2083,16 @@
 {
     Container::calcPos( cx, cursor, parentSize );
 
-    int numRows = _rows.size();
-    int numCols = numRows > 0 ? _rows[0].size() : 0;
+    int nRows = (int)getNumRows();
+    int nCols = (int)getNumColumns();
 
     osg::Vec2f childCursor = _renderPos;
 
-    for( int r=0; r<numRows; ++r )
-    {
-        for( int c=0; c<numCols; ++c )
-        {
-            Control* child = cell(c,r).get();
+    for( int r=0; r<nRows; ++r )
+    {
+        for( int c=0; c<nCols; ++c )
+        {
+            Control* child = getControl(c, r);
             if ( child )
             {
                 osg::Vec2f cellSize( _colWidths[c], _rowHeights[r] );
@@ -1981,13 +2106,24 @@
 }
 
 void
-Grid::draw( const ControlContext& cx, DrawableList& out )
-{
-    if (visible() == true)
-    {
-        Container::draw( cx, out );
-        for( ControlList::const_iterator i = _children.begin(); i != _children.end(); ++i )
-            i->get()->draw( cx, out );
+Grid::draw( const ControlContext& cx )
+{
+    Container::draw( cx );
+
+    for( unsigned i=1; i<getNumChildren(); ++i )
+    {
+        osg::Group* rowGroup = getChild(i)->asGroup();
+        if ( rowGroup )
+        {
+            for( unsigned j=0; j<rowGroup->getNumChildren(); ++j )
+            {
+                Control* c = dynamic_cast<Control*>( rowGroup->getChild(j) );
+                if ( c )
+                {
+                    c->draw( cx );
+                }
+            }
+        }
     }
 }
 
@@ -2352,14 +2488,7 @@
                       control->calcPos( context, osg::Vec2f(0,0), size );
                    
                       // build the drawables for the geode and insert them:
-                      DrawableList drawables;
-                      control->draw( context, drawables );
-
-                      for( DrawableList::iterator j = drawables.begin(); j != drawables.end(); ++j )
-                      {
-                          j->get()->setDataVariance( osg::Object::DYNAMIC );
-                          geode->addDrawable( j->get() );
-                      }
+                      control->draw( context );
                   }
 
                   if ( _fading )
@@ -2505,11 +2634,6 @@
     ss->setMode( GL_BLEND, osg::StateAttribute::ON | osg::StateAttribute::OVERRIDE );
     ss->setAttributeAndModes( new osg::Depth( osg::Depth::ALWAYS, 0, 1, false ) );
     ss->setRenderBinDetails( 0, "TraversalOrderBin" );
-<<<<<<< HEAD
-=======
-    //ss->setRenderBinMode( osg::StateSet::USE_RENDERBIN_DETAILS );
-    //ss->setBinName( OSGEARTH_CONTROLS_BIN );
->>>>>>> 0b1af515
 
     // come on we don't really need this...gw
     // keeps the control bin shaders from "leaking out" into the scene graph :/
@@ -2555,26 +2679,30 @@
 Control*
 ControlCanvas::addControlImpl( Control* control )
 {
-    osg::Geode* geode = new osg::Geode();
-    _geodeTable[control] = geode;
-    addChild( geode );
-    control->dirty();    
+    //osg::Geode* geode = new osg::Geode();
+    //_geodeTable[control] = geode;
+    //addChild( geode );
+    control->dirty();
     _controls.push_back( control );
+    this->addChild( control );
     return control;
 }
 
 void
 ControlCanvas::removeControl( Control* control )
 {
-    GeodeTable::iterator i = _geodeTable.find( control );
-    if ( i != _geodeTable.end() )
-    {
-         removeChild( i->second );
-         _geodeTable.erase( i );
-    }
+    removeChild( control );
+    //GeodeTable::iterator i = _geodeTable.find( control );
+    //if ( i != _geodeTable.end() )
+    //{
+    //     removeChild( i->second );
+    //     _geodeTable.erase( i );
+    //}
     ControlList::iterator j = std::find( _controls.begin(), _controls.end(), control );
     if ( j != _controls.end() )
+    {
         _controls.erase( j );
+    }
 }
 
 Control*
@@ -2668,16 +2796,18 @@
             osg::Vec2f surfaceSize( _context._vp->width(), _context._vp->height() );
             control->calcPos( _context, osg::Vec2f(0,0), surfaceSize );
 
-            osg::Geode* geode = _geodeTable[control];
-            geode->removeDrawables( 0, geode->getNumDrawables() );
-            DrawableList drawables;
-            control->draw( _context, drawables );
-
-            for( DrawableList::iterator j = drawables.begin(); j != drawables.end(); ++j )
-            {
-                j->get()->setDataVariance( osg::Object::DYNAMIC );
-                geode->addDrawable( j->get() );
-            }
+            control->draw( _context );
+
+            //osg::Geode* geode = _geodeTable[control];
+            //geode->removeDrawables( 0, geode->getNumDrawables() );
+            //DrawableList drawables;
+            //control->draw( _context, drawables );
+
+            //for( DrawableList::iterator j = drawables.begin(); j != drawables.end(); ++j )
+            //{
+            //    j->get()->setDataVariance( osg::Object::DYNAMIC );
+            //    geode->addDrawable( j->get() );
+            //}
         }
     }
 
@@ -2705,10 +2835,10 @@
                 bool needsUpdate = _contextDirty;
                 if ( !needsUpdate )
                 {
-                    for( ControlList::iterator i = _controls.begin(); i != _controls.end(); ++i )
+                    for( unsigned i=0; i<getNumChildren(); ++i )
                     {
-                        Control* control = i->get();
-                        if ( control->isDirty() )
+                        Control* control = dynamic_cast<Control*>( getChild(i) );
+                        if ( control && control->isDirty() )
                         {
                             needsUpdate = true;
                             break;
