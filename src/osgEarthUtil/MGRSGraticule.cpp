--- conflicted
+++ resolved
@@ -29,11 +29,7 @@
 #include <osgEarth/Endian>
 #include <osgEarth/LineDrawable>
 #include <osgEarth/GLUtils>
-<<<<<<< HEAD
-=======
-#include <osgEarth/Shaders>
 #include <osgEarth/Text>
->>>>>>> 6fcbafd7
 
 #include <osg/Depth>
 //#include <osgDB/WriteFile>
@@ -1072,7 +1068,7 @@
         // Root of the text tree
         osg::Group* textTop = new osg::Group();
         osg::StateSet* textSS = textTop->getOrCreateStateSet();
-        //TextSymbolizer::installShaders(textSS);
+        //TextSymbolizer::insta(textSS);
         top->addChild(textTop);
 
         // build the GZD feature set
