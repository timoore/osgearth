--- conflicted
+++ resolved
@@ -305,13 +305,7 @@
         if ( Registry::capabilities().supportsGLSL() )
         {
             //OE_WARN << LC << "ShaderGen RUNNING" << std::endl;
-<<<<<<< HEAD
-            ShaderGenerator gen;
-            gen.setProgramName( "osgEarth.ImageOverlay" );
-            gen.run( _geode );
-=======
             Registry::shaderGenerator().run( _geode, "osgEarth.ImageOverlay" );
->>>>>>> c9426661
         }
     }
 }
