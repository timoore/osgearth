/* -*-c++-*- */
/* osgEarth - Dynamic map generation toolkit for OpenSceneGraph
* Copyright 2008-2010 Pelican Mapping
* http://osgearth.org
*
* osgEarth is free software; you can redistribute it and/or modify
* it under the terms of the GNU Lesser General Public License as published by
* the Free Software Foundation; either version 2 of the License, or
* (at your option) any later version.
*
* This program is distributed in the hope that it will be useful,
* but WITHOUT ANY WARRANTY; without even the implied warranty of
* MERCHANTABILITY or FITNESS FOR A PARTICULAR PURPOSE.  See the
* GNU Lesser General Public License for more details.
*
* You should have received a copy of the GNU Lesser General Public License
* along with this program.  If not, see <http://www.gnu.org/licenses/>
*/
#include <osgEarthSymbology/Geometry>
#include <osgEarthSymbology/GEOS>
#include <algorithm>

using namespace osgEarth;
using namespace osgEarth::Symbology;

#ifdef OSGEARTH_HAVE_GEOS
#  include <geos/geom/Geometry.h>
#  include <geos/geom/GeometryFactory.h>
#  include <geos/operation/buffer/BufferOp.h>
#  include <geos/operation/overlay/OverlayOp.h>
using namespace geos;
using namespace geos::operation;
#endif

#define LC "[Geometry] "


Geometry::Geometry( const Geometry& rhs, const osg::CopyOp& op ) :
osg::Vec3dArray( rhs, op )
{
}

Geometry::Geometry( int capacity )
{
    if ( capacity > 0 )
        reserve( capacity );
}

Geometry::Geometry( const osg::Vec3dArray* data )
{
    reserve( data->size() );
    insert( begin(), data->begin(), data->end() );
}

int
Geometry::getTotalPointCount() const
{
    return size();
}

Bounds
Geometry::getBounds() const
{
    Bounds bounds;
    for( const_iterator i = begin(); i != end(); ++i )
        bounds.expandBy( i->x(), i->y(), i->z() );
    return bounds;
}

Geometry*
Geometry::cloneAs( const Geometry::Type& newType ) const
{
    if ( newType == getType() )
        return static_cast<Geometry*>( clone() );
<<<<<<< HEAD

=======
    
>>>>>>> dff29141
    switch( newType )
    {
    case TYPE_POINTSET:
        return new PointSet( (const osg::Vec3dArray*)this );
    case TYPE_LINESTRING:
        return new LineString( (const osg::Vec3dArray*)this );
    case TYPE_RING:
        return new Ring( (const osg::Vec3dArray*)this );
    case TYPE_POLYGON:
        return new Polygon( (const osg::Vec3dArray*)this );
<<<<<<< HEAD
	case TYPE_MULTI:
	case TYPE_UNKNOWN:
		return 0L;
=======
    default:
        break;
>>>>>>> dff29141
    }
    return 0L;
}

osg::Vec3Array*
Geometry::toVec3Array() const 
{
    osg::Vec3Array* result = new osg::Vec3Array( this->size() );
    std::copy( begin(), end(), result->begin() );
    return result;
}

Geometry*
Geometry::create( Type type, const osg::Vec3dArray* toCopy )
{
    Geometry* output = 0L;
<<<<<<< HEAD
    switch( type ) 
	{
	case TYPE_POINTSET:
		output = new PointSet( toCopy ); break;
	case TYPE_LINESTRING:
		output = new LineString( toCopy ); break;
	case TYPE_RING:
		output = new Ring( toCopy ); break;
	case TYPE_POLYGON:
		output = new Polygon( toCopy ); break;
	case TYPE_MULTI:
	case TYPE_UNKNOWN:
		output = 0L; break;
=======
    switch( type ) {
        case TYPE_POINTSET:
            output = new PointSet( toCopy ); break;
        case TYPE_LINESTRING:
            output = new LineString( toCopy ); break;
        case TYPE_RING:
            output = new Ring( toCopy ); break;
        case TYPE_POLYGON:
            output = new Polygon( toCopy ); break;
        default:
            break;
>>>>>>> dff29141
    }
    return output;
}

bool
Geometry::hasBufferOperation()
{
#ifdef OSGEARTH_HAVE_GEOS
    return true;
#else
    return false;
#endif
}

bool
Geometry::buffer(double distance,
                 osg::ref_ptr<Geometry>& output,
                 const BufferParameters& params ) const
{
#ifdef OSGEARTH_HAVE_GEOS   

    geom::Geometry* inGeom = GEOSUtils::importGeometry( this );
    if ( inGeom )
    {
        buffer::BufferParameters::EndCapStyle geosEndCap =
            params._capStyle == BufferParameters::CAP_ROUND  ? buffer::BufferParameters::CAP_ROUND :
            params._capStyle == BufferParameters::CAP_SQUARE ? buffer::BufferParameters::CAP_SQUARE :
            params._capStyle == BufferParameters::CAP_FLAT   ? buffer::BufferParameters::CAP_FLAT :
            buffer::BufferParameters::CAP_SQUARE;

        //JB:  Referencing buffer::BufferParameters::DEFAULT_QUADRANT_SEGMENTS causes link errors b/c it is defined as a static in the header of BufferParameters.h and not defined in the cpp anywhere.
        //     This seems to only effect the Linux build, Windows works fine
        int geosQuadSegs = params._cornerSegs > 0 
            ? params._cornerSegs
            : 8;//buffer::BufferParameters::DEFAULT_QUADRANT_SEGMENTS;

        geom::Geometry* outGeom = buffer::BufferOp::bufferOp(
            inGeom, distance, geosQuadSegs, geosEndCap );

        if ( outGeom )
        {
            output = GEOSUtils::exportGeometry( outGeom );
            outGeom->getFactory()->destroyGeometry( outGeom );
        }
        else
        {
            OE_INFO << LC << "Buffer: no output geometry" << std::endl;
        }

        inGeom->getFactory()->destroyGeometry( inGeom );
    }
    return output.valid();

#else // OSGEARTH_HAVE_GEOS

    OE_WARN << LC << "Buffer failed - GEOS not available" << std::endl;
    return false;

#endif // OSGEARTH_HAVE_GEOS
}

bool
Geometry::crop( const Polygon* cropPoly, osg::ref_ptr<Geometry>& output ) const
{
#ifdef OSGEARTH_HAVE_GEOS

    geom::GeometryFactory* f = new geom::GeometryFactory();

    //Create the GEOS Geometries
    geom::Geometry* inGeom = GEOSUtils::importGeometry( this );
    geom::Geometry* cropGeom = GEOSUtils::importGeometry( cropPoly );

    if ( inGeom )
    {    
        geom::Geometry* outGeom = 0L;
        try {
            outGeom = overlay::OverlayOp::overlayOp(
                inGeom, cropGeom,
                overlay::OverlayOp::opINTERSECTION );
        }
        catch( ... ) {
            outGeom = 0L;
            OE_NOTICE << LC << "::crop, GEOS overlay op exception, skipping feature" << std::endl;
        }

        if ( outGeom )
        {
            output = GEOSUtils::exportGeometry( outGeom );
            f->destroyGeometry( outGeom );
            if ( output.valid() && !output->isValid() )
            {
                output = 0L;
            }
        }
    }

    //Destroy the geometry
    f->destroyGeometry( cropGeom );
    f->destroyGeometry( inGeom );

    delete f;
    return output.valid();

#else // OSGEARTH_HAVE_GEOS

    OE_WARN << LC << "Crop failed - GEOS not available" << std::endl;
    return false;

#endif // OSGEARTH_HAVE_GEOS
}


//----------------------------------------------------------------------------

PointSet::PointSet( const PointSet& rhs, const osg::CopyOp& op ) :
Geometry( rhs, op )
{
    //nop
}

//----------------------------------------------------------------------------

LineString::LineString( const LineString& rhs, const osg::CopyOp& op ) :
Geometry( rhs, op )
{
    //nop
}

LineString::LineString( const osg::Vec3dArray* data ) :
Geometry( data )
{
    //nop
}

double
LineString::getLength() const
{
    double length = 0;
    for (unsigned int i = 0; i < size()-1; ++i)
    {
        osg::Vec3d current = (*this)[i];
        osg::Vec3d next    = (*this)[i+1];
        length += (next - current).length();
    }
    return length;
}

bool
LineString::getSegment(double length, osg::Vec3d& start, osg::Vec3d& end)
{
    double pos = 0;
    for (unsigned int i = 0; i < size()-1; ++i)
    {
        osg::Vec3d current = (*this)[i];
        osg::Vec3d next    = (*this)[i+1];
        pos += (next - current).length();
        if (pos > length)
        {
            start = current;
            end = next;
            return true;
        }
    }
    return false;
}

//----------------------------------------------------------------------------

Ring::Ring( const Ring& rhs, const osg::CopyOp& op ) :
Geometry( rhs, op )
{
    //nop
}

Ring::Ring( const osg::Vec3dArray* data ) :
Geometry( data )
{
    open();
}

Geometry*
Ring::cloneAs( const Geometry::Type& newType ) const
{
    if ( newType == TYPE_LINESTRING )
    {
        LineString* line = new LineString( (osg::Vec3dArray*)this );
        if ( line->size() > 1 && line->front() != line->back() )
            line->push_back( front() );
        return line;
    }
    else return Geometry::cloneAs( newType );
}

Ring::Orientation 
Ring::getOrientation() const
{
    // adjust for a non-open ring:
    int n = size();
    while( n > 0 && front() == back() )
        n--;

    if ( n < 3 )
        return Ring::ORIENTATION_DEGENERATE;

    // copy the open vec:
    std::vector<osg::Vec3d> v;
    v.reserve( n );
    std::copy( begin(), begin()+n, std::back_inserter(v) );

    int rmin = 0;
    double xmin = v[0].x();
    double ymin = v[0].y();
    v[0].z() = 0;
    for( int i=1; i<n; ++i ) {
        double x = v[i].x();
        double y = v[i].y();
        v[i].z() = 0;
        if ( y > ymin )
            continue;
        if ( y == ymin ) {
            if (x  < xmin )
                continue;
        }
        rmin = i;
        xmin = x;
        ymin = y;
    }

    int rmin_less_1 = rmin-1 >= 0 ? rmin-1 : n-1;
    int rmin_plus_1 = rmin+1 < n ? rmin+1 : 0;

    osg::Vec3 in = v[rmin] - v[rmin_less_1]; in.normalize();
    osg::Vec3 out = v[rmin_plus_1] - v[rmin]; out.normalize();
    osg::Vec3 cross = in ^ out;

    return
        cross.z() < 0.0 ? Ring::ORIENTATION_CW :
        cross.z() > 0.0 ? Ring::ORIENTATION_CCW :
        Ring::ORIENTATION_DEGENERATE;
}

// ensures that the first and last points are not idential.
void 
Ring::open()
{            
    while( size() > 2 && front() == back() )
        erase( end()-1 );
}

// opens and rewinds the polygon to the specified orientation.
void 
Ring::rewind( Orientation orientation )
{
    open();
    Orientation current = getOrientation();
    if ( current != orientation && current != ORIENTATION_DEGENERATE && orientation != ORIENTATION_DEGENERATE )
    {
        std::reverse( begin(), end() );
    }
}

//----------------------------------------------------------------------------

Polygon::Polygon( const Polygon& rhs, const osg::CopyOp& op ) :
Ring( rhs, op )
{
    //_boundary = rhs._boundary.valid() ? osg::clone<Ring>( rhs._boundary.get(), op ) : 0L;
    for( RingCollection::const_iterator r = rhs._holes.begin(); r != rhs._holes.end(); ++r )
        _holes.push_back( osg::clone<Ring>( r->get(), op ) );
}

Polygon::Polygon( const osg::Vec3dArray* data ) :
Ring( data )
{
    //nop
}

int
Polygon::getTotalPointCount() const
{
    int total = Ring::getTotalPointCount(); //_boundary.valid() ? _boundary->size() : 0;
    for( RingCollection::const_iterator i = _holes.begin(); i != _holes.end(); ++i )
        total += i->get()->getTotalPointCount();
    return total;
}

//----------------------------------------------------------------------------

MultiGeometry::MultiGeometry( const MultiGeometry& rhs, const osg::CopyOp& op ) :
Geometry( rhs, op )
{
    for( GeometryCollection::const_iterator i = rhs._parts.begin(); i != rhs._parts.end(); ++i )
        _parts.push_back( osg::clone<Geometry>( i->get() ) );
}

MultiGeometry::MultiGeometry( const GeometryCollection& parts ) :
_parts( parts )
{
    //nop
}

Geometry::Type
MultiGeometry::getComponentType() const
{
    // dicey.
    return _parts.size() > 0 ? _parts.front()->getType() : TYPE_UNKNOWN;
}

int
MultiGeometry::getTotalPointCount() const
{
    int total = 0;
    for( GeometryCollection::const_iterator i = _parts.begin(); i != _parts.end(); ++i )
        total += i->get()->getTotalPointCount();
    return total;
}

Bounds
MultiGeometry::getBounds() const
{
    Bounds bounds;
    for( GeometryCollection::const_iterator i = _parts.begin(); i != _parts.end(); ++i )
    {
        bounds.expandBy( i->get()->getBounds() );
    }
    return bounds;
}

Geometry*
MultiGeometry::cloneAs( const Geometry::Type& newType ) const
{
    MultiGeometry* multi = new MultiGeometry();
    for( GeometryCollection::const_iterator i = _parts.begin(); i != _parts.end(); ++i )
    {
        Geometry* part = i->get()->cloneAs( newType );
        if ( part ) multi->getComponents().push_back( part );
    }
    return multi;
}

bool
MultiGeometry::isValid() const
{
    if ( _parts.size() == 0 )
        return false;

    bool valid = true;
    for( GeometryCollection::const_iterator i = _parts.begin(); i != _parts.end() && valid; ++i )
    {
        if ( !i->get()->isValid() )
            valid = false;
    }
    return valid;
}

//----------------------------------------------------------------------------

GeometryIterator::GeometryIterator( Geometry* geom ) :
_next( 0L ),
_traverseMulti( true ),
_traversePolyHoles( true )
{
    if ( geom )
    {
        _stack.push( geom );
        fetchNext();
    }
}

bool
GeometryIterator::hasMore() const
{
    return _next != 0L;
}

Geometry*
GeometryIterator::next()
{
    Geometry* n = _next;
    fetchNext();
    return n;
}

void
GeometryIterator::fetchNext()
{
    _next = 0L;
    if ( _stack.size() == 0 )
        return;

    Geometry* current = _stack.top();
    _stack.pop();

    if ( current->getType() == Geometry::TYPE_MULTI && _traverseMulti )
    {
        MultiGeometry* m = static_cast<MultiGeometry*>(current);
        for( GeometryCollection::const_iterator i = m->getComponents().begin(); i != m->getComponents().end(); ++i )
            _stack.push( i->get() );
        fetchNext();
    }
    else if ( current->getType() == Geometry::TYPE_POLYGON && _traversePolyHoles )
    {
        Polygon* p = static_cast<Polygon*>(current);
        for( RingCollection::const_iterator i = p->getHoles().begin(); i != p->getHoles().end(); ++i )
            _stack.push( i->get() );
        _next = current;
    }
    else
    {
        _next = current;
    }    
}

//----------------------------------------------------------------------------

ConstGeometryIterator::ConstGeometryIterator( const Geometry* geom ) :
_next( 0L ),
_traverseMulti( true ),
_traversePolyHoles( true )
{
    if ( geom )
    {
        _stack.push( geom );
        fetchNext();
    }
}

bool
ConstGeometryIterator::hasMore() const
{
    return _next != 0L;
}

const Geometry*
ConstGeometryIterator::next()
{
    const Geometry* n = _next;
    fetchNext();
    return n;
}

void
ConstGeometryIterator::fetchNext()
{
    _next = 0L;
    if ( _stack.size() == 0 )
        return;

    const Geometry* current = _stack.top();
    _stack.pop();

    if ( current->getType() == Geometry::TYPE_MULTI && _traverseMulti )
    {
        const MultiGeometry* m = static_cast<const MultiGeometry*>(current);
        for( GeometryCollection::const_iterator i = m->getComponents().begin(); i != m->getComponents().end(); ++i )
            _stack.push( i->get() );
        fetchNext();
    }
    else if ( current->getType() == Geometry::TYPE_POLYGON && _traversePolyHoles )
    {
        const Polygon* p = static_cast<const Polygon*>(current);
        for( RingCollection::const_iterator i = p->getHoles().begin(); i != p->getHoles().end(); ++i )
            _stack.push( i->get() );
        _next = current;
    }
    else
    {
        _next = current;
    }    
}
<|MERGE_RESOLUTION|>--- conflicted
+++ resolved
@@ -72,11 +72,7 @@
 {
     if ( newType == getType() )
         return static_cast<Geometry*>( clone() );
-<<<<<<< HEAD
-
-=======
     
->>>>>>> dff29141
     switch( newType )
     {
     case TYPE_POINTSET:
@@ -87,14 +83,8 @@
         return new Ring( (const osg::Vec3dArray*)this );
     case TYPE_POLYGON:
         return new Polygon( (const osg::Vec3dArray*)this );
-<<<<<<< HEAD
-	case TYPE_MULTI:
-	case TYPE_UNKNOWN:
-		return 0L;
-=======
     default:
         break;
->>>>>>> dff29141
     }
     return 0L;
 }
@@ -111,21 +101,6 @@
 Geometry::create( Type type, const osg::Vec3dArray* toCopy )
 {
     Geometry* output = 0L;
-<<<<<<< HEAD
-    switch( type ) 
-	{
-	case TYPE_POINTSET:
-		output = new PointSet( toCopy ); break;
-	case TYPE_LINESTRING:
-		output = new LineString( toCopy ); break;
-	case TYPE_RING:
-		output = new Ring( toCopy ); break;
-	case TYPE_POLYGON:
-		output = new Polygon( toCopy ); break;
-	case TYPE_MULTI:
-	case TYPE_UNKNOWN:
-		output = 0L; break;
-=======
     switch( type ) {
         case TYPE_POINTSET:
             output = new PointSet( toCopy ); break;
@@ -137,7 +112,6 @@
             output = new Polygon( toCopy ); break;
         default:
             break;
->>>>>>> dff29141
     }
     return output;
 }
