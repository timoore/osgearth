--- conflicted
+++ resolved
@@ -134,11 +134,7 @@
             osgDB::equalCaseInsensitive(i->getFormat(),format) &&
             osgDB::equalCaseInsensitive(i->getStyles(), styles) &&
             osgDB::equalCaseInsensitive(i->getSRS(), srs) &&
-<<<<<<< HEAD
-            (i->getImageWidth() == (int)imageWidth) &&
-=======
             (i->getImageWidth()  == (int)imageWidth) &&
->>>>>>> dff29141
             (i->getImageHeight() == (int)imageHeight))
         {
             out_patterns.push_back(*i);
