--- conflicted
+++ resolved
@@ -391,13 +391,8 @@
         }
 #else
         _surface->accept( nv );
-<<<<<<< HEAD
-
+#endif
         if ( getNumChildren() > 0 && context->maxLiveTilesExceeded() )
-=======
-#endif
-        if ( getNumChildren() > 0 )
->>>>>>> c4e5bc30
         {
             if (getSubTile(0)->isDormant( nv ) &&
                 getSubTile(1)->isDormant( nv ) &&
@@ -616,7 +611,7 @@
     {
         // This will happen sometimes, like when the initial levels are loading and there
         // is no elevation texture in the graph yet. It's normal.
-        OE_WARN << LC << "Failed to locate the elevation texture for extrema calculation, " << getTileKey().str() << "\n";
+        OE_DEBUG << LC << "Failed to locate the elevation texture for extrema calculation, " << getTileKey().str() << "\n";
     }
 }
 
