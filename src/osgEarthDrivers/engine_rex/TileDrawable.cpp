--- conflicted
+++ resolved
@@ -129,11 +129,7 @@
             int i10 = i00 + 1;
             int i01 = i00 + _tileSize;
             int i11 = i01 + 1;
-<<<<<<< HEAD
-            
-=======
 
->>>>>>> 208ab3d9
             f.vertex(_mesh[i00]);  f.vertex(_mesh[i10]);  f.vertex(_mesh[i01]);
             f.vertex(_mesh[i01]);  f.vertex(_mesh[i10]);  f.vertex(_mesh[i11]);
         }
