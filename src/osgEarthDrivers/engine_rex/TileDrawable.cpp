--- conflicted
+++ resolved
@@ -302,21 +302,6 @@
 {
     osg::Drawable::compileGLObjects( renderInfo );
 
-<<<<<<< HEAD
-=======
-#if 0
-    osg::State& state = *renderInfo.getState();
-    unsigned contextID = state.getContextID();
-#if OSG_MIN_VERSION_REQUIRED(3,3,3)
-    osg::GLExtensions* extensions = osg::GLExtensions::Get(contextID, true);
-#else
-    GLBufferObject::Extensions* extensions = GLBufferObject::getExtensions(contextID, true);
-#endif
-    if (!extensions)
-        return;
-#endif
-
->>>>>>> 7957eb8d
     if ( _geom.valid() )
     {
         _geom->compileGLObjects( renderInfo );
