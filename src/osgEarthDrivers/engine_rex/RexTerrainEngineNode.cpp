/* -*-c++-*- */
/* osgEarth - Dynamic map generation toolkit for OpenSceneGraph
* Copyright 2008-2014 Pelican Mapping
* http://osgearth.org
*
* osgEarth is free software; you can redistribute it and/or modify
* it under the terms of the GNU Lesser General Public License as published by
* the Free Software Foundation; either version 2 of the License, or
* (at your option) any later version.
*
* This program is distributed in the hope that it will be useful,
* but WITHOUT ANY WARRANTY; without even the implied warranty of
* MERCHANTABILITY or FITNESS FOR A PARTICULAR PURPOSE.  See the
* GNU Lesser General Public License for more details.
*
* You should have received a copy of the GNU Lesser General Public License
* along with this program.  If not, see <http://www.gnu.org/licenses/>
*/
#include "RexTerrainEngineNode"
#include "Shaders"
#include "SelectionInfo"
#include "TerrainCuller"
#include "GeometryPool"

#include <osgEarth/ImageUtils>
#include <osgEarth/Registry>
#include <osgEarth/Capabilities>
#include <osgEarth/VirtualProgram>
#include <osgEarth/MapModelChange>
#include <osgEarth/Progress>
#include <osgEarth/ShaderLoader>
#include <osgEarth/Utils>
#include <osgEarth/ObjectIndex>

#include <osg/Version>
#include <osg/BlendFunc>
#include <osg/Depth>
#include <osg/CullFace>
#include <osg/ValueObject>

#include <cstdlib> // for getenv

#define LC "[RexTerrainEngineNode] "

using namespace osgEarth::Drivers::RexTerrainEngine;
using namespace osgEarth;

#define DEFAULT_MAX_LOD 19u

//------------------------------------------------------------------------

namespace
{
    // adapter that lets RexTerrainEngineNode listen to Map events
    struct RexTerrainEngineNodeMapCallbackProxy : public MapCallback
    {
        RexTerrainEngineNodeMapCallbackProxy(RexTerrainEngineNode* node) : _node(node) { }
        osg::observer_ptr<RexTerrainEngineNode> _node;

        void onMapModelChanged( const MapModelChange& change ) {
            osg::ref_ptr<RexTerrainEngineNode> node;
            if ( _node.lock(node) )
                node->onMapModelChanged( change );
        }
    };


    /**
     * Run this visitor whenever you remove a layer, so that each
     * TileNode can update its render model and get rid of passes
     * that no longer exist.
     */
    struct UpdateRenderModels : public osg::NodeVisitor
    {
        const Map* _map;
        const RenderBindings& _bindings;
        unsigned _count;
        bool _reload;
        std::set<UID> _layersToLoad;

        UpdateRenderModels(const Map* map, RenderBindings& bindings) : _map(map), _bindings(bindings), _count(0u), _reload(false)
        {
            setTraversalMode(TRAVERSE_ALL_CHILDREN);
            setNodeMaskOverride(~0);
        }

        std::set<UID>& layersToLoad()
        {
            return _layersToLoad;
        }

        void setReloadData(bool value)
        {
            _reload = value;
        }

        void apply(osg::Node& node)
        {
            TileNode* tileNode = dynamic_cast<TileNode*>(&node);
            if (tileNode)
            {
                apply(*tileNode);
            }
            traverse(node);
        }

        void apply(TileNode& tileNode)
        {
            TileRenderModel& model = tileNode.renderModel();
            for (int p = 0; p < model._passes.size(); ++p)
            {
                RenderingPass& pass = model._passes[p];

                // if the map doesn't contain a layer with a matching UID,
                // or if the layer is now disabled, remove it from the render model.
                Layer* layer = _map->getLayerByUID(pass.sourceUID());
                if (layer == NULL || layer->getEnabled() == false)
                {
                    model._passes.erase(model._passes.begin()+p);
                    --p;
                    _count++;
                }
            }

            // For shared samplers we need to refresh the list if one of them
            // goes inactive (as is the case when removing a shared layer)
            tileNode.refreshSharedSamplers(_bindings);

            // todo. Might be better to use a Revision here though.
            if (_reload)
            {
                tileNode.setDirty(true);
            }

            if (!_layersToLoad.empty())
            {
                tileNode.newLayers().insert(_layersToLoad.begin(), _layersToLoad.end());
                tileNode.setDirty(true);
            }

        }
    };

}

//------------------------------------------------------------------------

RexTerrainEngineNode::RexTerrainEngineNode() :
TerrainEngineNode     ( ),
_terrain              ( 0L ),
_tileCount            ( 0 ),
_tileCreationTime     ( 0.0 ),
_batchUpdateInProgress( false ),
_refreshRequired      ( false ),
_stateUpdateRequired  ( false )
{
    // Necessary for pager object data
    this->setName("osgEarth.RexTerrainEngineNode");

    // unique ID for this engine:
    _uid = Registry::instance()->createUID();

    // always require elevation.
    _requireElevationTextures = true;

    // install an elevation callback so we can update elevation data
    //_elevationCallback = new ElevationChangedCallback( this );

    // static shaders.
    if ( Registry::capabilities().supportsGLSL() )
    {
        osg::StateSet* stateset = getOrCreateStateSet();
        stateset->setName("RexTerrainEngineNode");
        VirtualProgram* vp = VirtualProgram::getOrCreate(stateset);
        vp->setName("RexTerrainEngineNode");
        vp->setIsAbstract(true);    // cannot run by itself, requires additional children
        Shaders package;
        package.load(vp, package.SDK);
    }

    // TODO: replace with a "renderer" object that can return statesets
    // for different layer types, or something.
    _imageLayerStateSet = new osg::StateSet();
    _imageLayerStateSet->setName("Surface");

    _terrain = new osg::Group();
    addChild(_terrain.get());
}

RexTerrainEngineNode::~RexTerrainEngineNode()
{
    OE_DEBUG << LC << "~RexTerrainEngineNode\n";
}

void
RexTerrainEngineNode::resizeGLObjectBuffers(unsigned maxSize)
{
    TerrainEngineNode::resizeGLObjectBuffers(maxSize);

    getStateSet()->resizeGLObjectBuffers(maxSize);

    _terrain->getStateSet()->resizeGLObjectBuffers(maxSize);

    _imageLayerStateSet.get()->resizeGLObjectBuffers(maxSize);

    // TODO: where should this live? MapNode?
    LayerVector layers;
    getMap()->getLayers(layers);
    for (LayerVector::const_iterator i = layers.begin(); i != layers.end(); ++i)
    {
        if ((*i)->getStateSet()) {
            (*i)->getStateSet()->resizeGLObjectBuffers(maxSize);
        }
    }
}

void
RexTerrainEngineNode::releaseGLObjects(osg::State* state) const
{
    TerrainEngineNode::releaseGLObjects(state);

    getStateSet()->releaseGLObjects(state);

    _terrain->getStateSet()->releaseGLObjects(state);

    _imageLayerStateSet.get()->releaseGLObjects(state);

    // TODO: where should this live? MapNode?
    LayerVector layers;
    getMap()->getLayers(layers);
    for (LayerVector::const_iterator i = layers.begin(); i != layers.end(); ++i)
    {
        if ((*i)->getStateSet()) {
            (*i)->getStateSet()->releaseGLObjects(state);
        }
    }
}

void
RexTerrainEngineNode::setMap(const Map* map, const TerrainOptions& options)
{
    if (!map) return;

    _map = map;

    // Invoke the base class first:
    TerrainEngineNode::setMap(map, options);

    // Force the mercator fast path off, since REX does not support it yet.
    TerrainOptions myOptions = options;
    myOptions.enableMercatorFastPath() = false;

    // A callback for overriding bounding boxes for tiles
    _modifyBBoxCallback = new ModifyBoundingBoxCallback(map);

    // merge in the custom options:
    _terrainOptions.merge( myOptions );

    // morphing imagery LODs requires we bind parent textures to their own unit.
    if ( _terrainOptions.morphImagery() == true )
    {
        _requireParentTextures = true;
    }

    // Terrain morphing doesn't work in projected maps:
    if (map->getSRS()->isProjected())
    {
        _terrainOptions.morphTerrain() = false;
    }

    if (_terrainOptions.rangeMode() == osg::LOD::PIXEL_SIZE_ON_SCREEN)
    {
        OE_INFO << LC << "Range mode = pixel size; pixel tile size = " << _terrainOptions.tilePixelSize().get() << std::endl;
    }

    // if the envvar for tile expiration is set, override the options setting
    const char* val = ::getenv("OSGEARTH_EXPIRATION_THRESHOLD");
    if ( val )
    {
        _terrainOptions.expirationThreshold() = as<unsigned>(val, _terrainOptions.expirationThreshold().get());
        OE_INFO << LC << "Expiration threshold set by env var = " << _terrainOptions.expirationThreshold().get() << "\n";
    }

    // Check for normals debugging.
    if (::getenv("OSGEARTH_DEBUG_NORMALS"))
        getOrCreateStateSet()->setDefine("OE_DEBUG_NORMALS");
    else
        if (getStateSet()) getStateSet()->removeDefine("OE_DEBUG_NORMALS");

    // check for normal map generation (required for lighting).
    if ( _terrainOptions.normalMaps() == true )
    {
        this->_requireNormalTextures = true;
    }

    // ensure we get full coverage at the first LOD.
    this->_requireFullDataAtFirstLOD = true;

    // A shared registry for tile nodes in the scene graph. Enable revision tracking
    // if requested in the options. Revision tracking lets the registry notify all
    // live tiles of the current map revision so they can inrementally update
    // themselves if necessary.
    _liveTiles = new TileNodeRegistry("live");
    _liveTiles->setMapRevision(map->getDataModelRevision());
    _liveTiles->setNotifyNeighbors(_terrainOptions.normalizeEdges() == true);

    // A resource releaser that will call releaseGLObjects() on expired objects.
    _releaser = new ResourceReleaser();
    this->addChild(_releaser.get());

    // A shared geometry pool.
    _geometryPool = new GeometryPool( _terrainOptions );
    _geometryPool->setReleaser( _releaser.get());
    this->addChild( _geometryPool.get() );

    // Make a tile loader
    PagerLoader* loader = new PagerLoader( this );
    loader->setNumLODs(_terrainOptions.maxLOD().getOrUse(DEFAULT_MAX_LOD));
    loader->setMergesPerFrame( _terrainOptions.mergesPerFrame().get() );
    for (std::vector<RexTerrainEngineOptions::LODOptions>::const_iterator i = _terrainOptions.lods().begin(); i != _terrainOptions.lods().end(); ++i) {
        if (i->_lod.isSet()) {
            loader->setLODPriorityScale(i->_lod.get(), i->_priorityScale.getOrUse(1.0f));
            loader->setLODPriorityOffset(i->_lod.get(), i->_priorityOffset.getOrUse(0.0f));
        }
    }

    _loader = loader;
    this->addChild( _loader.get() );

    // Make a tile unloader
    _unloader = new UnloaderGroup( _liveTiles.get() );
    _unloader->setThreshold( _terrainOptions.expirationThreshold().get() );
    _unloader->setReleaser(_releaser.get());
    this->addChild( _unloader.get() );

    // Tile rasterizer in case we need one
    _rasterizer = new TileRasterizer();
    this->addChild( _rasterizer );

    // Initialize the core render bindings.
    setupRenderBindings();

    // install a layer callback for processing further map actions:
    map->addMapCallback( new RexTerrainEngineNodeMapCallbackProxy(this) );

    // Prime with existing layers:
    _batchUpdateInProgress = true;

    LayerVector layers;
    map->getLayers(layers);
    for (LayerVector::const_iterator i = layers.begin(); i != layers.end(); ++i)
        addLayer(i->get());

    _batchUpdateInProgress = false;

    // Establish a new engine context
    _engineContext = new EngineContext(
        map,
        this, // engine
        _geometryPool.get(),
        _loader.get(),
        _unloader.get(),
        _rasterizer,
        _liveTiles.get(),
        _renderBindings,
        _terrainOptions,
        _selectionInfo,
        _modifyBBoxCallback.get());

    // Calculate the LOD morphing parameters:
    unsigned maxLOD = _terrainOptions.maxLOD().getOrUse(DEFAULT_MAX_LOD);

    _selectionInfo.initialize(
        0u, // always zero, not the terrain options firstLOD
        std::min( _terrainOptions.maxLOD().get(), maxLOD ),
        map->getProfile(),
        _terrainOptions.minTileRangeFactor().get() );

    // set up the initial graph
    refresh();

    // now that we have a map, set up to recompute the bounds
    dirtyBound();
}


osg::BoundingSphere
RexTerrainEngineNode::computeBound() const
{
    return TerrainEngineNode::computeBound();
}

void
RexTerrainEngineNode::invalidateRegion(const GeoExtent& extent,
                                       unsigned         minLevel,
                                       unsigned         maxLevel)
{
    if ( _liveTiles.valid() )
    {
        GeoExtent extentLocal = extent;

        if ( !extent.getSRS()->isEquivalentTo(this->getMap()->getSRS()) )
        {
            extent.transform(this->getMap()->getSRS(), extentLocal);
        }

        _liveTiles->setDirty(extentLocal, minLevel, maxLevel);
    }
}

void
RexTerrainEngineNode::refresh(bool forceDirty)
{
    if ( _batchUpdateInProgress )
    {
        _refreshRequired = true;
    }
    else
    {
        dirtyTerrain();

        _refreshRequired = false;
    }
}

osg::StateSet*
RexTerrainEngineNode::getSurfaceStateSet()
{
    return _imageLayerStateSet.get();
}

void
RexTerrainEngineNode::setupRenderBindings()
{
    // Release any pre-existing bindings:
    for (unsigned i = 0; i < _renderBindings.size(); ++i)
    {
        SamplerBinding& b = _renderBindings[i];
        if (b.isActive())
        {
            getResources()->releaseTextureImageUnit(b.unit());
        }
    }
    _renderBindings.clear();

    // "SHARED" is the start of shared layers, so we always want the bindings
    // vector to be at least that size.
    _renderBindings.resize(SamplerBinding::SHARED);

    SamplerBinding& color = _renderBindings[SamplerBinding::COLOR];
    color.usage()       = SamplerBinding::COLOR;
    color.samplerName() = "oe_layer_tex";
    color.matrixName()  = "oe_layer_texMatrix";
    getResources()->reserveTextureImageUnit( color.unit(), "Terrain Color" );

    SamplerBinding& elevation = _renderBindings[SamplerBinding::ELEVATION];
    elevation.usage()       = SamplerBinding::ELEVATION;
    elevation.samplerName() = "oe_tile_elevationTex";
    elevation.matrixName()  = "oe_tile_elevationTexMatrix";
    if (this->elevationTexturesRequired())
        getResources()->reserveTextureImageUnit( elevation.unit(), "Terrain Elevation" );

    SamplerBinding& normal = _renderBindings[SamplerBinding::NORMAL];
    normal.usage()       = SamplerBinding::NORMAL;
    normal.samplerName() = "oe_tile_normalTex";
    normal.matrixName()  = "oe_tile_normalTexMatrix";
    if (this->normalTexturesRequired())
        getResources()->reserveTextureImageUnit( normal.unit(), "Terrain Normals" );

    SamplerBinding& colorParent = _renderBindings[SamplerBinding::COLOR_PARENT];
    colorParent.usage()       = SamplerBinding::COLOR_PARENT;
    colorParent.samplerName() = "oe_layer_texParent";
    colorParent.matrixName()  = "oe_layer_texParentMatrix";
    if (this->parentTexturesRequired())
        getResources()->reserveTextureImageUnit(colorParent.unit(), "Terrain Color (Parent)");

    // Apply a default, empty texture to each render binding.
    OE_DEBUG << LC << "Render Bindings:\n";
    osg::StateSet* terrainSS = _terrain->getOrCreateStateSet();
    osg::ref_ptr<osg::Texture> tex = new osg::Texture2D(ImageUtils::createEmptyImage(1, 1));
    for (unsigned i = 0; i < _renderBindings.size(); ++i)
    {
        SamplerBinding& b = _renderBindings[i];
        if (b.isActive())
        {
            terrainSS->addUniform(new osg::Uniform(b.samplerName().c_str(), b.unit()));
            terrainSS->setTextureAttribute(b.unit(), tex.get());
            OE_DEBUG << LC << " > Bound \"" << b.samplerName() << "\" to unit " << b.unit() << "\n";
        }
    }
}

void
RexTerrainEngineNode::dirtyTerrain()
{
    _terrain->removeChildren(0, _terrain->getNumChildren());

    // clear the loader:
    _loader->clear();

    // clear out the tile registry:
    if ( _liveTiles.valid() )
    {
        _liveTiles->releaseAll(_releaser.get());
    }

    // scrub the geometry pool:
    _geometryPool->clear();

    // Build the first level of the terrain.
    // Collect the tile keys comprising the root tiles of the terrain.
    std::vector<TileKey> keys;
    getMap()->getProfile()->getAllKeysAtLOD( *_terrainOptions.firstLOD(), keys );

    // create a root node for each root tile key.
    OE_DEBUG << LC << "Creating " << keys.size() << " root keys." << std::endl;

    // We need to take a self-ref here to ensure that the TileNode's data loader
    // can use its observer_ptr back to the terrain engine.
    this->ref();

    for( unsigned i=0; i<keys.size(); ++i )
    {
        TileNode* tileNode = new TileNode();

        if (_terrainOptions.minExpiryFrames().isSet())
        {
            tileNode->setMinimumExpirationFrames(_terrainOptions.minExpiryFrames().get());
        }
        if (_terrainOptions.minExpiryTime().isSet())
        {
            tileNode->setMinimumExpirationTime(_terrainOptions.minExpiryTime().get());
        }

        // Next, build the surface geometry for the node.
        tileNode->create( keys[i], 0L, _engineContext.get() );

        // Add it to the scene graph
        _terrain->addChild( tileNode );

        // And load the tile's data synchronously (only for root tiles)
        tileNode->loadSync();
    }

    // release the self-ref.
    this->unref_nodelete();

    // Set up the state sets.
    updateState();

    // Call the base class
    TerrainEngineNode::dirtyTerrain();
}

namespace
{
    // debugging
    struct CheckForOrphans : public TileNodeRegistry::ConstOperation {
        void operator()( const TileNodeRegistry::TileNodeMap& tiles ) const {
            unsigned count = 0;
            for(TileNodeRegistry::TileNodeMap::const_iterator i = tiles.begin(); i != tiles.end(); ++i ) {
                if ( i->second.tile->referenceCount() == 1 ) {
                    count++;
                }
            }
            if ( count > 0 )
                OE_WARN << LC << "Oh no! " << count << " orphaned tiles in the reg" << std::endl;
        }
    };
}


void
RexTerrainEngineNode::dirtyState()
{
    // TODO: perhaps defer this until the next update traversal so we don't
    // reinitialize the state multiple times unnecessarily.
    updateState();
}

void
RexTerrainEngineNode::traverse(osg::NodeVisitor& nv)
{
    if (nv.getVisitorType() == nv.UPDATE_VISITOR)
    {
        if (_renderModelUpdateRequired)
        {
            UpdateRenderModels visitor(getMap(), _renderBindings);
            _terrain->accept(visitor);
            _renderModelUpdateRequired = false;
        }
        TerrainEngineNode::traverse( nv );
    }

    else if ( nv.getVisitorType() == nv.CULL_VISITOR )
    {
        // Inform the registry of the current frame so that Tiles have access
        // to the information.
        if ( _liveTiles.valid() && nv.getFrameStamp() )
        {
            _liveTiles->setTraversalFrame( nv.getFrameStamp()->getFrameNumber() );
        }

        osgUtil::CullVisitor* cv = static_cast<osgUtil::CullVisitor*>(&nv);

        // Marks the start of the cull pass
        getEngineContext()->startCull( cv );

        // Initialize a new culler
        TerrainCuller culler(cv, this->getEngineContext());

        // Prepare the culler with the set of renderable layers:
        culler.setup(getMap(), _cachedLayerExtents, this->getEngineContext()->getRenderBindings());

        // Assemble the terrain drawables:
        _terrain->accept(culler);

        // If we're using geometry pooling, optimize the drawable for shared state
        // by sorting the draw commands
        if (getEngineContext()->getGeometryPool()->isEnabled())
        {
            culler._terrain.sortDrawCommands();
        }

        // The common stateset for the terrain group:
        cv->pushStateSet(_terrain->getOrCreateStateSet());

        // Push all the layers to draw on to the cull visitor in the order in which
        // they appear in the map.
        LayerDrawable* lastLayer = 0L;
        unsigned order = 0;
        bool surfaceStateSetPushed = false;
        int layersDrawn = 0;

        osg::State::StateSetStack stateSetStack;

        for(LayerDrawableList::iterator i = culler._terrain.layers().begin();
            i != culler._terrain.layers().end();
            ++i)
        {
            // Note: Cannot save lastLayer here because its _tiles may be empty, which can lead to a crash later
            if (!i->get()->_tiles.empty())
            {
                lastLayer = i->get();
                lastLayer->_order = -1;

                // if this is a RENDERTYPE_TERRAIN_SURFACE, we need to activate the default surface state set.
                if (lastLayer->_renderType == Layer::RENDERTYPE_TERRAIN_SURFACE)
                {
                    lastLayer->_order = order++;

                    if (!surfaceStateSetPushed)
                        cv->pushStateSet(getSurfaceStateSet());
                    surfaceStateSetPushed = true;
                }
                else if (surfaceStateSetPushed)
                {
                    cv->popStateSet();
                    surfaceStateSetPushed = false;
                }

                //OE_INFO << "   Apply: " << (lastLayer->_layer ? lastLayer->_layer->getName() : "-1") << "; tiles=" << lastLayer->_tiles.size() << std::endl;
                //buf << (lastLayer->_layer ? lastLayer->_layer->getName() : "none") << " (" << lastLayer->_tiles.size() << ")\n";

                if (lastLayer->_layer)
                {
                    stateSetStack.clear();

                    if (lastLayer->_layer->cull(cv, stateSetStack))
                    {
                        for (unsigned j = 0; j<stateSetStack.size(); ++j)
                            cv->pushStateSet(stateSetStack[j]);

                        cv->apply(*lastLayer);

                        for (unsigned j = 0; j<stateSetStack.size(); ++j)
                            cv->popStateSet();
                    }
                }
                else
                {
                    cv->apply(*lastLayer);
                }

                ++layersDrawn;
            }

            //buf << (lastLayer->_layer ? lastLayer->_layer->getName() : "none") << " (" << lastLayer->_tiles.size() << ")\n";
        }

        // Uncomment this to see how many layers were drawn
        //Registry::instance()->startActivity("Layers", Stringify()<<layersDrawn);

        // The last layer to render must clear up the OSG state,
        // otherwise it will be corrupt and can lead to crashing.
        if (lastLayer)
        {
            lastLayer->_clearOsgState = true;
        }

        if (surfaceStateSetPushed)
        {
            cv->popStateSet();
            surfaceStateSetPushed = false;
        }

        // pop the common terrain state set
        cv->popStateSet();

        // marks the end of the cull pass
        this->getEngineContext()->endCull( cv );

        // If the culler found any orphaned data, we need to update the render model
        // during the next update cycle.
        if (culler._orphanedPassesDetected > 0u)
        {
            _renderModelUpdateRequired = true;
            OE_INFO << LC << "Detected " << culler._orphanedPassesDetected << " orphaned rendering passes\n";
        }

        // we don't call this b/c we don't want _terrain
        //TerrainEngineNode::traverse(nv);

        // traverse all the other children (geometry pool, loader/unloader, etc.)
        _geometryPool->accept(nv);
        _loader->accept(nv);
        _unloader->accept(nv);
        _releaser->accept(nv);
        _rasterizer->accept(nv);
    }

    else
    {
        TerrainEngineNode::traverse( nv );
    }
}

unsigned int
RexTerrainEngineNode::computeSampleSize(unsigned int levelOfDetail)
{
    unsigned maxLevel = std::min( *_terrainOptions.maxLOD(), 19u ); // beyond LOD 19 or 20, morphing starts to lose precision.
    unsigned int meshSize = *_terrainOptions.tileSize();

    unsigned int sampleSize = meshSize;
    int level = maxLevel; // make sure it's signed for the loop below to work

    while( level >= 0 && levelOfDetail != level)
    {
        sampleSize = sampleSize * 2 - 1;
        level--;
    }

    return sampleSize;
}

osg::Vec3d getWorld( const GeoHeightField& geoHF, unsigned int c, unsigned int r)
{
    double x = geoHF.getExtent().xMin() + (double)c * geoHF.getXInterval();
    double y = geoHF.getExtent().yMin() + (double)r * geoHF.getYInterval();
    double h = geoHF.getHeightField()->getHeight(c,r);

    osg::Vec3d world;
    GeoPoint point(geoHF.getExtent().getSRS(), x, y, h );
    point.toWorld( world );
    return world;
}

osg::Node* renderHeightField(const GeoHeightField& geoHF)
{
    osg::MatrixTransform* mt = new osg::MatrixTransform;

    GeoPoint centroid;
    geoHF.getExtent().getCentroid(centroid);

    osg::Matrix world2local, local2world;
    centroid.createWorldToLocal( world2local );
    local2world.invert( world2local );

    mt->setMatrix( local2world );

    osg::Geometry* geometry = new osg::Geometry;
    osg::Geode* geode = new osg::Geode;
    geode->addDrawable( geometry );
    mt->addChild( geode );

    osg::Vec3Array* verts = new osg::Vec3Array;
    geometry->setVertexArray( verts );

    for (unsigned int c = 0; c < geoHF.getHeightField()->getNumColumns() - 1; c++)
    {
        for (unsigned int r = 0; r < geoHF.getHeightField()->getNumRows() - 1; r++)
        {
            // Add two triangles
            verts->push_back( getWorld( geoHF, c,     r    ) * world2local );
            verts->push_back( getWorld( geoHF, c + 1, r    ) * world2local );
            verts->push_back( getWorld( geoHF, c + 1, r + 1) * world2local );

            verts->push_back( getWorld( geoHF, c,     r    ) * world2local );
            verts->push_back( getWorld( geoHF, c + 1, r + 1) * world2local );
            verts->push_back( getWorld( geoHF, c,     r + 1) * world2local );
        }
    }
    geode->setCullingActive(false);
    mt->setCullingActive(false);

    geometry->addPrimitiveSet(new osg::DrawArrays(GL_TRIANGLES, 0, verts->size()));

    osg::Vec4ubArray* colors = new osg::Vec4ubArray();
    colors->push_back(osg::Vec4ub(255,0,0,255));
    geometry->setColorArray(colors, osg::Array::BIND_OVERALL);
<<<<<<< HEAD
    mt->getOrCreateStateSet()->setRenderBinDetails(99, "RenderBin");        
=======
    mt->getOrCreateStateSet()->setMode(GL_LIGHTING, osg::StateAttribute::OFF);
    mt->getOrCreateStateSet()->setRenderBinDetails(99, "RenderBin");
>>>>>>> a13313d1

    return mt;
}

osg::Node*
RexTerrainEngineNode::createTile(const TerrainTileModel* model,
                                 int flags,
                                 unsigned referenceLOD)
{
    if (model == 0L)
    {
        OE_WARN << LC << "Illegal: createTile(NULL)" << std::endl;
        return 0L;
    }

    // Dimension of each tile in vertices
    unsigned tileSize = getEngineContext()->getOptions().tileSize().get();

    optional<bool> hasMasks(false);

    // Trivial rejection test for masking geometry. Check at the top level and
    // if there's not mask there, there's no mask at the reference LOD either.
    osg::ref_ptr<MaskGenerator> maskGenerator = new MaskGenerator(model->getKey(), tileSize, getMap());

    bool includeTilesWithMasks = (flags & CREATE_TILE_INCLUDE_TILES_WITH_MASKS) != 0;
    bool includeTilesWithoutMasks = (flags & CREATE_TILE_INCLUDE_TILES_WITHOUT_MASKS) != 0;

    if (maskGenerator->hasMasks() == false && includeTilesWithoutMasks == false)
        return 0L;

    // If the ref LOD is higher than the key LOD, build a list of tile keys at the
    // ref LOD that match up with the main tile key in the model.
    std::vector<TileKey> keys;
    if (referenceLOD > model->getKey().getLOD())
    {
        unsigned span = 1 << (referenceLOD - model->getKey().getLOD());
        unsigned x0 = model->getKey().getTileX() * span;
        unsigned y0 = model->getKey().getTileY() * span;

        keys.reserve(span*span);

        for (unsigned x=x0; x<x0+span; ++x)
        {
            for (unsigned y=y0; y<y0+span; ++y)
            {
                keys.push_back(TileKey(referenceLOD, x, y, model->getKey().getProfile()));
            }
        }
    }
    else
    {
        // no reference LOD? Just use the model's key.
        keys.push_back(model->getKey());
    }

    // group to hold all the tiles
    osg::Group* group = new osg::Group();

    maskGenerator = 0L;

    MapInfo mapInfo(getMap());

    for (std::vector<TileKey>::const_iterator key = keys.begin(); key != keys.end(); ++key)
    {
        // Mask generator creates geometry from masking boundaries when they exist.
        maskGenerator = new MaskGenerator(*key, tileSize, getMap());

        if (maskGenerator->hasMasks() == true && includeTilesWithMasks == false)
            continue;

        if (maskGenerator->hasMasks() == false && includeTilesWithoutMasks == false)
            continue;

        osg::ref_ptr<SharedGeometry> sharedGeom;

        getEngineContext()->getGeometryPool()->getPooledGeometry(
            *key,
            mapInfo,
            tileSize,
            maskGenerator.get(),
            sharedGeom);

        osg::ref_ptr<osg::Drawable> drawable = sharedGeom.get();

        osg::UserDataContainer* udc = drawable->getOrCreateUserDataContainer();
        udc->setUserValue("tile_key", key->str());

        if (sharedGeom.valid())
        {
            osg::ref_ptr<osg::Geometry> geom = sharedGeom->makeOsgGeometry();
            drawable = geom.get();
            drawable->setUserDataContainer(udc);

            if (!sharedGeom->empty())
            {
                // Burn elevation data into the vertex list
                if (model->elevationModel().valid())
                {
                    // Clone the vertex array since it's shared and we're going to alter it
                    geom->setVertexArray(osg::clone(geom->getVertexArray(), osg::CopyOp::DEEP_COPY_ALL));

                    // Apply the elevation model to the verts, noting that the texture coordinate
                    // runs [0..1] across the tile and the normal is the up vector at each vertex.
                    osg::Vec3Array* verts = dynamic_cast<osg::Vec3Array*>(geom->getVertexArray());
                    osg::Vec3Array* ups = dynamic_cast<osg::Vec3Array*>(geom->getNormalArray());
                    osg::Vec3Array* tileCoords = dynamic_cast<osg::Vec3Array*>(geom->getTexCoordArray(0));

                    const osg::HeightField* hf = model->elevationModel()->getHeightField();
                    const osg::RefMatrixf* hfmatrix = model->elevationModel()->getMatrix();

                    // Tile coords must be transformed into the local tile's space
                    // for elevation grid lookup:
                    osg::Matrix scaleBias;
                    key->getExtent().createScaleBias(model->getKey().getExtent(), scaleBias);

                    // Apply elevation to each vertex.
                    for (unsigned i = 0; i < verts->size(); ++i)
                    {
                        osg::Vec3& vert = (*verts)[i];
                        osg::Vec3& up = (*ups)[i];
                        osg::Vec3& tileCoord = (*tileCoords)[i];

                        // Skip verts on a masking boundary since their elevations are hard-wired.
                        if ((VERTEX_MARKER_BOUNDARY & (int)tileCoord.z()) == 0) // if BOUNARY bit not set
                        {
                            osg::Vec3d n = osg::Vec3d(tileCoord.x(), tileCoord.y(), 0);
                            n = n * scaleBias;
                            if (hfmatrix) n = n * (*hfmatrix);

                            float z = HeightFieldUtils::getHeightAtNormalizedLocation(hf, n.x(), n.y());
                            if (z != NO_DATA_VALUE)
                            {
                                vert += up*z;
                            }
                        }
                    }
                }

                // Encode the masking extents into a user data object
                if (maskGenerator->hasMasks())
                {
                    // Find the NDC coords of the masking patch geometry:
                    osg::Vec3d maskMin, maskMax;
                    maskGenerator->getMinMax(maskMin, maskMax);

                    // Clamp to the tile's extent
                    maskMin.x() = osg::clampBetween(maskMin.x(), 0.0, 1.0);
                    maskMin.y() = osg::clampBetween(maskMin.y(), 0.0, 1.0);
                    maskMax.x() = osg::clampBetween(maskMax.x(), 0.0, 1.0);
                    maskMax.y() = osg::clampBetween(maskMax.y(), 0.0, 1.0);

                    const GeoExtent& e = key->getExtent();
                    osg::Vec2d tkMin(e.xMin() + maskMin.x()*e.width(), e.yMin() + maskMin.y()*e.height());
                    osg::Vec2d tkMax(e.xMin() + maskMax.x()*e.width(), e.yMin() + maskMax.y()*e.height());

                    udc->setUserValue("mask_patch_min", tkMin);
                    udc->setUserValue("mask_patch_max", tkMax);

                    //OE_INFO << LC << "key " << key->str()
                    //    << " ext=" << e.toString() << "\n"
                    //    << " min=" << tkMin.x() << "," << tkMin.y()
                    //    << "; max=" << tkMax.x() << "," << tkMax.y() << std::endl;
                }
            }

            // Establish a local reference frame for the tile:
            GeoPoint centroid;
            key->getExtent().getCentroid(centroid);

            osg::Matrix local2world;
            centroid.createLocalToWorld(local2world);

            osg::MatrixTransform* xform = new osg::MatrixTransform(local2world);
            xform->addChild(drawable.get());

            group->addChild(xform);
        }
    }

    return group;
}

osg::Node*
RexTerrainEngineNode::createTile( const TileKey& key )
{
     // Compute the sample size to use for the key's level of detail that will line up exactly with the tile size of the highest level of subdivision of the rex engine.
    unsigned int sampleSize = computeSampleSize( key.getLevelOfDetail() );
    OE_INFO << LC << "Computed a sample size of " << sampleSize << " for lod " << key.getLevelOfDetail() << std::endl;

    TileKey sampleKey = key;

    // ALWAYS use 257x257 b/c that is what rex always uses.
    osg::ref_ptr< osg::HeightField > out_hf = HeightFieldUtils::createReferenceHeightField(
            key.getExtent(), 257, 257, 0u, true );

    sampleKey = key;

    bool populated = false;
    while (!populated)
    {
        ElevationLayerVector elevation;
        getMap()->getLayers(elevation);

        populated = elevation.populateHeightFieldAndNormalMap(
            out_hf.get(),               // height field
            NULL,                       // normal map
            sampleKey,                  // tile key
            getMap()->getProfileNoVDatum(),  // HAE profile
            INTERP_BILINEAR,            // elevation interp
            NULL );                     // progress callback

        if (!populated)
        {
            // Fallback on the parent
            sampleKey = sampleKey.createParentKey();
            if (!sampleKey.valid())
            {
                return 0;
            }
        }
    }

    // cannot happen (says coverity; see loop above), so commenting this out -gw
#if 0
    if (!populated)
    {
        // We have no heightfield so just create a reference heightfield.
        out_hf = HeightFieldUtils::createReferenceHeightField( key.getExtent(), 257, 257, 0u);
        sampleKey = key;
    }
#endif

    GeoHeightField geoHF( out_hf.get(), sampleKey.getExtent() );
    if (sampleKey != key)
    {
        geoHF = geoHF.createSubSample( key.getExtent(), sampleSize, sampleSize, osgEarth::INTERP_BILINEAR);
    }

    // We should now have a heightfield that matches up exactly with the requested key at the appropriate resolution.
    // Turn it into triangles.
    return renderHeightField( geoHF );
}


void
RexTerrainEngineNode::onMapModelChanged( const MapModelChange& change )
{
    if ( change.getAction() == MapModelChange::BEGIN_BATCH_UPDATE )
    {
        _batchUpdateInProgress = true;
    }

    else if ( change.getAction() == MapModelChange::END_BATCH_UPDATE )
    {
        _batchUpdateInProgress = false;

        if ( _refreshRequired )
            refresh();

        if ( _stateUpdateRequired )
            updateState();
    }

    else
    {
        _liveTiles->setMapRevision(getMap()->getDataModelRevision());

        // dispatch the change handler
        if ( change.getLayer() )
        {
            // then apply the actual change:
            switch( change.getAction() )
            {
            case MapModelChange::ADD_LAYER:
            case MapModelChange::ENABLE_LAYER:
                addLayer(change.getLayer());
                break;

            case MapModelChange::REMOVE_LAYER:
            case MapModelChange::DISABLE_LAYER:
                if (change.getImageLayer())
                    removeImageLayer( change.getImageLayer() );
                else if (change.getElevationLayer())
                    removeElevationLayer(change.getElevationLayer());
                break;

            case MapModelChange::MOVE_LAYER:
                if (change.getElevationLayer())
                    moveElevationLayer(change.getElevationLayer());
                break;

            case MapModelChange::TOGGLE_LAYER:
            {
                ElevationLayer* elevationLayer = change.getElevationLayer();
                if (elevationLayer)
                {
                    toggleElevationLayer(elevationLayer);
                }
                break;
            }

            default:
                break;
            }
        }
    }
}

void
RexTerrainEngineNode::cacheLayerExtentInMapSRS(Layer* layer)
{
    if (layer->getUID() + 1 > _cachedLayerExtents.size())
    {
        _cachedLayerExtents.resize(layer->getUID()+1);
    }

    // Store the layer's extent in the map's SRS:
    LayerExtent& le = _cachedLayerExtents[layer->getUID()];

    le._extent = layer->getExtent().transform(getMap()->getSRS());
    le._computed = true;
}

void
RexTerrainEngineNode::addLayer(Layer* layer)
{
    if (layer)
    {
        if (layer->getEnabled())
        {
            if (layer->getRenderType() == Layer::RENDERTYPE_TERRAIN_SURFACE)
                addTileLayer(layer);
            else if (dynamic_cast<ElevationLayer*>(layer))
                addElevationLayer(dynamic_cast<ElevationLayer*>(layer));
        }

        cacheLayerExtentInMapSRS(layer);
    }
}

void
RexTerrainEngineNode::addTileLayer(Layer* tileLayer)
{
    if ( tileLayer && tileLayer->getEnabled() )
    {
        ImageLayer* imageLayer = dynamic_cast<ImageLayer*>(tileLayer);
        if (imageLayer)
        {
            // for a shared layer, allocate a shared image unit if necessary.
            if ( imageLayer->isShared() )
            {
                if (!imageLayer->shareImageUnit().isSet())
                {
                    int temp;
                    if ( getResources()->reserveTextureImageUnit(temp, imageLayer->getName().c_str()) )
                    {
                        imageLayer->shareImageUnit() = temp;
                        //OE_INFO << LC << "Image unit " << temp << " assigned to shared layer " << imageLayer->getName() << std::endl;
                    }
                    else
                    {
                        OE_WARN << LC << "Insufficient GPU image units to share layer " << imageLayer->getName() << std::endl;
                    }
                }

                // Build a sampler binding for the shared layer.
                if ( imageLayer->shareImageUnit().isSet() )
                {
                    // Find the next empty SHARED slot:
                    unsigned newIndex = SamplerBinding::SHARED;
                    while (_renderBindings[newIndex].isActive())
                        ++newIndex;

                    // Put the new binding there:
                    SamplerBinding& newBinding = _renderBindings[newIndex];
                    newBinding.usage()       = SamplerBinding::SHARED;
                    newBinding.sourceUID()   = imageLayer->getUID();
                    newBinding.unit()        = imageLayer->shareImageUnit().get();
                    newBinding.samplerName() = imageLayer->shareTexUniformName().get();
                    newBinding.matrixName()  = imageLayer->shareTexMatUniformName().get();

                    OE_INFO << LC
                        << "Shared Layer \"" << imageLayer->getName() << "\" : sampler=\"" << newBinding.samplerName() << "\", "
                        << "matrix=\"" << newBinding.matrixName() << "\", "
                        << "unit=" << newBinding.unit() << "\n";

                    // Install an empty texture for this binding at the top of the graph, so that
                    // a texture is always defined even when the data source supplies no real data.
                    if (newBinding.isActive())
                    {
                        osg::StateSet* terrainSS = _terrain->getOrCreateStateSet();
                        osg::ref_ptr<osg::Texture> tex = new osg::Texture2D(ImageUtils::createEmptyImage(1,1));
                        terrainSS->addUniform(new osg::Uniform(newBinding.samplerName().c_str(), newBinding.unit()));
                        terrainSS->setTextureAttribute(newBinding.unit(), tex.get(), 1);
                        OE_INFO << LC << "Bound shared sampler " << newBinding.samplerName() << " to unit " << newBinding.unit() << std::endl;
                    }
                }
            }

            // For an image layer, attach the default fragment shader:
            Shaders shaders;
            osg::StateSet* stateSet = imageLayer->getOrCreateStateSet();
            VirtualProgram* vp = VirtualProgram::getOrCreate(stateSet);
            shaders.load(vp, shaders.ENGINE_FRAG);
        }

        else
        {
            // non-image tile layer. Keep track of these..
        }

        if (_terrain)
        {
            // Update the existing render models, and trigger a data reload.
            // Later we can limit the reload to an update of only the new data.
            UpdateRenderModels updateModels(getMap(), _renderBindings);
            updateModels.setReloadData(true);
            _terrain->accept(updateModels);
        }
    }
}


void
RexTerrainEngineNode::removeImageLayer( ImageLayer* layerRemoved )
{
    if ( layerRemoved )
    {
        // for a shared layer, release the shared image unit.
        if ( layerRemoved->getEnabled() && layerRemoved->isShared() )
        {
            if ( layerRemoved->shareImageUnit().isSet() )
            {
                getResources()->releaseTextureImageUnit( *layerRemoved->shareImageUnit() );
                layerRemoved->shareImageUnit().unset();
            }

            // Remove from RenderBindings (mark as unused)
            for (unsigned i = 0; i < _renderBindings.size(); ++i)
            {
                SamplerBinding& binding = _renderBindings[i];
                if (binding.isActive() && binding.sourceUID() == layerRemoved->getUID())
                {
                    OE_INFO << LC << "Binding (" << binding.samplerName() << " unit " << binding.unit() << ") cleared\n";
                    binding.usage().clear();
                    binding.unit() = -1;

                    // Request an update to reset the shared sampler in the scene graph
                    _renderModelUpdateRequired = true;
                }
            }
        }
    }

    if (_terrain)
    {
        // Run the update visitor, which will clean out any rendering passes
        // associated with the layer we just removed. This would happen
        // automatically during cull/update anyway, but it's more efficient
        // to do it all at once.
        UpdateRenderModels updater(getMap(), _renderBindings);
        _terrain->accept(updater);
    }

    //OE_INFO << LC << " Updated " << updater._count << " tiles\n";
}

void
RexTerrainEngineNode::addElevationLayer( ElevationLayer* layer )
{
    if ( layer == 0L || layer->getEnabled() == false )
        return;

    //layer->addCallback( _elevationCallback.get() );

    // only need to refresh is the elevation layer is visible.
    if (layer->getVisible())
    {
        refresh();
    }
}

void
RexTerrainEngineNode::removeElevationLayer( ElevationLayer* layerRemoved )
{
    if ( layerRemoved->getEnabled() == false )
        return;

    //layerRemoved->removeCallback( _elevationCallback.get() );

    // only need to refresh is the elevation layer is visible.
    if (layerRemoved->getVisible())
    {
        refresh();
    }
}

void
RexTerrainEngineNode::moveElevationLayer(ElevationLayer* layerMoved)
{
    if ( layerMoved->getEnabled() == false )
        return;

    // only need to refresh is the elevation layer is visible.
    if (layerMoved->getVisible())
    {
        refresh();
    }
}

void
RexTerrainEngineNode::toggleElevationLayer( ElevationLayer* layer )
{
    refresh();
}

// Generates the main shader code for rendering the terrain.
void
RexTerrainEngineNode::updateState()
{
    if ( _batchUpdateInProgress )
    {
        _stateUpdateRequired = true;
    }
    else
    {
        osg::StateSet* terrainStateSet = _terrain->getOrCreateStateSet();   // everything
        terrainStateSet->setName("Terrain Group");

        osg::StateSet* surfaceStateSet = getSurfaceStateSet();    // just the surface

        //terrainStateSet->setRenderBinDetails(0, "SORT_FRONT_TO_BACK");

        // required for multipass tile rendering to work
        surfaceStateSet->setAttributeAndModes(
            new osg::Depth(osg::Depth::LEQUAL, 0, 1, true) );

        surfaceStateSet->setAttributeAndModes(
            new osg::CullFace(), osg::StateAttribute::ON);

        // activate standard mix blending.
        terrainStateSet->setAttributeAndModes(
            new osg::BlendFunc(GL_SRC_ALPHA,GL_ONE_MINUS_SRC_ALPHA),
            osg::StateAttribute::ON );

        // install patch param if we are tessellation on the GPU.
        if ( _terrainOptions.gpuTessellation() == true )
        {
            #ifdef HAVE_PATCH_PARAMETER
              terrainStateSet->setAttributeAndModes( new osg::PatchParameter(3) );
            #endif
        }

        // install shaders, if we're using them.
        if ( Registry::capabilities().supportsGLSL() )
        {
            Shaders package;

            VirtualProgram* terrainVP = VirtualProgram::getOrCreate(terrainStateSet);
            terrainVP->setName( "Rex Terrain" );
            package.load(terrainVP, package.ENGINE_VERT_MODEL);

            surfaceStateSet->addUniform(new osg::Uniform("oe_terrain_color", _terrainOptions.color().get()));

            surfaceStateSet->setDefine("OE_TERRAIN_RENDER_IMAGERY");

            // Functions that affect only the terrain surface:
            VirtualProgram* surfaceVP = VirtualProgram::getOrCreate(surfaceStateSet);
            surfaceVP->setName("Rex Surface");

            // Functions that affect the terrain surface only:
            package.load(surfaceVP, package.ENGINE_VERT_VIEW);
            package.load(surfaceVP, package.ENGINE_ELEVATION_MODEL);
            //package.load(surfaceVP, package.ENGINE_FRAG);

            // Elevation?
            if (this->elevationTexturesRequired())
            {
                surfaceStateSet->setDefine("OE_TERRAIN_RENDER_ELEVATION");
            }

            // Normal mapping shaders:
            if ( this->normalTexturesRequired() )
            {
                package.load(surfaceVP, package.NORMAL_MAP_VERT);
                package.load(surfaceVP, package.NORMAL_MAP_FRAG);
                surfaceStateSet->setDefine("OE_TERRAIN_RENDER_NORMAL_MAP");
            }

            if (_terrainOptions.enableBlending() == true)
            {
                surfaceStateSet->setDefine("OE_TERRAIN_BLEND_IMAGERY");
            }

            // Morphing?
            if (_terrainOptions.morphTerrain() == true ||
                _terrainOptions.morphImagery() == true)
            {
                package.load(surfaceVP, package.MORPHING_VERT);

                if (_terrainOptions.morphImagery() == true)
                {
                    surfaceStateSet->setDefine("OE_TERRAIN_MORPH_IMAGERY");
                }
                if (_terrainOptions.morphTerrain() == true)
                {
                    surfaceStateSet->setDefine("OE_TERRAIN_MORPH_GEOMETRY");
                }
            }

            // Shadowing?
            if (_terrainOptions.castShadows() == true)
            {
                surfaceStateSet->setDefine("OE_TERRAIN_CAST_SHADOWS");
            }

            // assemble color filter code snippets.
            bool haveColorFilters = false;
            {
                // Color filter frag function:
                std::string fs_colorfilters =
                    "#version " GLSL_VERSION_STR "\n"
                    GLSL_DEFAULT_PRECISION_FLOAT "\n"
                    "uniform int oe_layer_uid; \n"
                    "$COLOR_FILTER_HEAD"
                    "void oe_rexEngine_applyFilters(inout vec4 color) \n"
                    "{ \n"
                        "$COLOR_FILTER_BODY"
                    "} \n";

                std::stringstream cf_head;
                std::stringstream cf_body;
                const char* I = "    ";

                bool ifStarted = false;
                ImageLayerVector imageLayers;
                getMap()->getLayers(imageLayers);

                for( int i=0; i<imageLayers.size(); ++i )
                {
                    ImageLayer* layer = imageLayers[i].get();
                    if ( layer->getEnabled() )
                    {
                        // install Color Filter function calls:
                        const ColorFilterChain& chain = layer->getColorFilters();
                        if ( chain.size() > 0 )
                        {
                            haveColorFilters = true;
                            if ( ifStarted ) cf_body << I << "else if ";
                            else             cf_body << I << "if ";
                            cf_body << "(oe_layer_uid == " << layer->getUID() << ") {\n";
                            for( ColorFilterChain::const_iterator j = chain.begin(); j != chain.end(); ++j )
                            {
                                const ColorFilter* filter = j->get();
                                cf_head << "void " << filter->getEntryPointFunctionName() << "(inout vec4 color);\n";
                                cf_body << I << I << filter->getEntryPointFunctionName() << "(color);\n";
                                filter->install( surfaceStateSet );
                            }
                            cf_body << I << "}\n";
                            ifStarted = true;
                        }
                    }
                }

                if ( haveColorFilters )
                {
                    std::string cf_head_str, cf_body_str;
                    cf_head_str = cf_head.str();
                    cf_body_str = cf_body.str();

                    replaceIn( fs_colorfilters, "$COLOR_FILTER_HEAD", cf_head_str );
                    replaceIn( fs_colorfilters, "$COLOR_FILTER_BODY", cf_body_str );

                    surfaceVP->setFunction(
                        "oe_rexEngine_applyFilters",
                        fs_colorfilters,
                        ShaderComp::LOCATION_FRAGMENT_COLORING,
                        0.6 );
                }
            }

#if 0
            // Apply uniforms for sampler bindings:
            OE_DEBUG << LC << "Render Bindings:\n";
            osg::ref_ptr<osg::Texture> tex = new osg::Texture2D(ImageUtils::createEmptyImage(1,1));
            for (unsigned i = 0; i < _renderBindings.size(); ++i)
            {
                SamplerBinding& b = _renderBindings[i];
                if (b.isActive())
                {
                    osg::Uniform* u = new osg::Uniform(b.samplerName().c_str(), b.unit());
                    terrainStateSet->addUniform( u );
                    OE_DEBUG << LC << " > Bound \"" << b.samplerName() << "\" to unit " << b.unit() << "\n";
                    terrainStateSet->setTextureAttribute(b.unit(), tex.get());
                }
            }
#endif

            // uniform that controls per-layer opacity
            terrainStateSet->addUniform( new osg::Uniform("oe_layer_opacity", 1.0f) );

            // uniform that conveys the layer UID to the shaders; necessary
            // for per-layer branching (like color filters)
            // UID -1 => no image layer (no texture)
            terrainStateSet->addUniform( new osg::Uniform("oe_layer_uid", (int)-1 ) );

            // uniform that conveys the render order, since the shaders
            // need to know which is the first layer in order to blend properly
            terrainStateSet->addUniform( new osg::Uniform("oe_layer_order", (int)0) );

            // default min/max range uniforms. (max < min means ranges are disabled)
            terrainStateSet->addUniform( new osg::Uniform("oe_layer_minRange", 0.0f) );
            terrainStateSet->addUniform( new osg::Uniform("oe_layer_maxRange", -1.0f) );
            terrainStateSet->addUniform( new osg::Uniform("oe_layer_attenuationRange", _terrainOptions.attenuationDistance().get()) );

            terrainStateSet->getOrCreateUniform(
                "oe_min_tile_range_factor",
                osg::Uniform::FLOAT)->set( *_terrainOptions.minTileRangeFactor() );

            terrainStateSet->addUniform(new osg::Uniform("oe_tile_size", (float)_terrainOptions.tileSize().get()));

            // special object ID that denotes the terrain surface.
            surfaceStateSet->addUniform( new osg::Uniform(
                Registry::objectIndex()->getObjectIDUniformName().c_str(), OSGEARTH_OBJECTID_TERRAIN) );
        }

        _stateUpdateRequired = false;
    }
}<|MERGE_RESOLUTION|>--- conflicted
+++ resolved
@@ -808,12 +808,7 @@
     osg::Vec4ubArray* colors = new osg::Vec4ubArray();
     colors->push_back(osg::Vec4ub(255,0,0,255));
     geometry->setColorArray(colors, osg::Array::BIND_OVERALL);
-<<<<<<< HEAD
-    mt->getOrCreateStateSet()->setRenderBinDetails(99, "RenderBin");        
-=======
-    mt->getOrCreateStateSet()->setMode(GL_LIGHTING, osg::StateAttribute::OFF);
     mt->getOrCreateStateSet()->setRenderBinDetails(99, "RenderBin");
->>>>>>> a13313d1
 
     return mt;
 }
