--- conflicted
+++ resolved
@@ -170,9 +170,6 @@
                 << "&" << "." << f;
         }
 
-<<<<<<< HEAD
-        //OE_NOTICE << "Key = " << key.str() << ", URL = " << buf.str() << std::endl;
-=======
         //Add the token if necessary
         if (_settings->token().isSet())
         {
@@ -185,7 +182,6 @@
         }
 
         //OE_NOTICE << "Key = " << key->str() << ", URL = " << buf.str() << std::endl;
->>>>>>> 998b8a9d
         //return osgDB::readImageFile( buf.str(), getOptions() );
         //return HTTPClient::readImageFile( buf.str(), getOptions(), progress );
         
