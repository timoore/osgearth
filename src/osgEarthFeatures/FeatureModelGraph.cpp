--- conflicted
+++ resolved
@@ -245,11 +245,7 @@
 
     workingExtent.getCentroid( center.x(), center.y() );
     
-<<<<<<< HEAD
-    double centerZ = 0.0;
-=======
     double centerZ = 0.0;    
->>>>>>> 3bb0459a
     if ( mapf )
     {
         // Use an appropriate resolution for this extents width
@@ -257,7 +253,6 @@
         ElevationQuery query( *mapf );
         query.getElevation( center, mapf->getProfile()->getSRS(), center.z(), resolution );
         centerZ = center.z();
-
     }    
 
     corner.x() = workingExtent.xMin();
