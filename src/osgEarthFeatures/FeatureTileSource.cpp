/* -*-c++-*- */
/* osgEarth - Dynamic map generation toolkit for OpenSceneGraph
 * Copyright 2008-2010 Pelican Mapping
 * http://osgearth.org
 *
 * osgEarth is free software; you can redistribute it and/or modify
 * it under the terms of the GNU Lesser General Public License as published by
 * the Free Software Foundation; either version 2 of the License, or
 * (at your option) any later version.
 *
 * This program is distributed in the hope that it will be useful,
 * but WITHOUT ANY WARRANTY; without even the implied warranty of
 * MERCHANTABILITY or FITNESS FOR A PARTICULAR PURPOSE.  See the
 * GNU Lesser General Public License for more details.
 *
 * You should have received a copy of the GNU Lesser General Public License
 * along with this program.  If not, see <http://www.gnu.org/licenses/>
 */
#include <osgEarthFeatures/FeatureTileSource>
#include <osgEarth/Registry>
#include <osg/Notify>

using namespace osgEarth;
using namespace osgEarth::Features;
using namespace osgEarth::Symbology;

#define LC "[FeatureTileSource] "

/*************************************************************************/

FeatureTileSourceOptions::FeatureTileSourceOptions( const ConfigOptions& options ) :
TileSourceOptions( options ),
_geomTypeOverride( Geometry::TYPE_UNKNOWN )
{
    fromConfig( _conf );
}

Config
FeatureTileSourceOptions::getConfig() const
{
    Config conf = TileSourceOptions::getConfig();

    conf.updateObjIfSet( "features", _featureOptions );
    conf.updateObjIfSet( "styles", _styles );

    if ( _geomTypeOverride.isSet() ) {
        if ( _geomTypeOverride == Geometry::TYPE_LINESTRING )
            conf.update( "geometry_type", "line" );
        else if ( _geomTypeOverride == Geometry::TYPE_POINTSET )
            conf.update( "geometry_type", "point" );
        else if ( _geomTypeOverride == Geometry::TYPE_POLYGON )
            conf.update( "geometry_type", "polygon" );
    }

    return conf;
}

void
FeatureTileSourceOptions::mergeConfig( const Config& conf )
{
    TileSourceOptions::mergeConfig( conf );
    fromConfig( conf );
}

void
FeatureTileSourceOptions::fromConfig( const Config& conf )
{
    if ( conf.hasChild("features") )
        _featureOptions->merge( ConfigOptions(conf.child("features")) );

    conf.getObjIfSet( "styles", _styles );
    
    std::string gt = conf.value( "geometry_type" );
    if ( gt == "line" || gt == "lines" || gt == "linestring" )
        _geomTypeOverride = Geometry::TYPE_LINESTRING;
    else if ( gt == "point" || gt == "pointset" || gt == "points" )
        _geomTypeOverride = Geometry::TYPE_POINTSET;
    else if ( gt == "polygon" || gt == "polygons" )
        _geomTypeOverride = Geometry::TYPE_POLYGON;
}

/*************************************************************************/

FeatureTileSource::FeatureTileSource( const TileSourceOptions& options ) :
TileSource( options ),
_options( options.getConfig() ),
_initialized( false )
{
    if ( _options.featureSource().valid() )
    {
        _features = _options.featureSource().get();
    }
    else if ( _options.featureOptions().isSet() )
    {
        _features = FeatureSourceFactory::create( _options.featureOptions().value() );
        if ( !_features.valid() )
        {
            OE_WARN << LC << "Failed to create FeatureSource from options" << std::endl;
        }
    }
}

void 
FeatureTileSource::initialize( const std::string& referenceURI, const Profile* overrideProfile)
{
    if (overrideProfile)
    {
        //If we were given a profile, take it on.
        setProfile(overrideProfile);
    }
    else
    {
        //Assume it is global-geodetic
        setProfile( osgEarth::Registry::instance()->getGlobalGeodeticProfile() );
    }            

    if ( _features.valid() )
    {
        _features->initialize( referenceURI );
    }
    else
    {
        OE_WARN << LC << "No FeatureSource provided; nothing will be rendered (" << getName() << ")" << std::endl;
    }

    _initialized = true;
}

void
FeatureTileSource::setFeatureSource( FeatureSource* source )
{
    if ( !_initialized )
    {
        _features = source;
    }
    else
    {
        OE_WARN << LC << "Illegal: cannot set FeatureSource after intitialization ( " << getName() << ")" << std::endl;
    }
}

osg::Image*
FeatureTileSource::createImage( const TileKey& key, ProgressCallback* progress )
{
    if ( !_features.valid() || !_features->getFeatureProfile() )
        return 0L;

    // style data
    const StyleCatalog* styles = _options.styles();

    // implementation-specific data
    osg::ref_ptr<osg::Referenced> buildData = createBuildData();

	// allocate the image.
	osg::ref_ptr<osg::Image> image = new osg::Image();
	image->allocateImage( getPixelsPerTile(), getPixelsPerTile(), 1, GL_RGBA, GL_UNSIGNED_BYTE );

    preProcess( image.get(), buildData.get() );

    // figure out if and how to style the geometry.
    if ( _features->hasEmbeddedStyles() )
    {
        // Each feature has its own embedded style data, so use that:
        osg::ref_ptr<FeatureCursor> cursor = _features->createFeatureCursor( Query() );
        while( cursor->hasMore() )
        {
            Feature* feature = cursor->nextFeature();
            if ( feature )
            {
                FeatureList list;
                list.push_back( feature );
                renderFeaturesForStyle( 
                    feature->style().get(), list, buildData.get(),
                    key.getExtent(), image.get() );
            }
        }
    }
    else if ( styles )
    {
        if ( styles->selectors().size() > 0 )
        {
            for( StyleSelectorList::const_iterator i = styles->selectors().begin(); i != styles->selectors().end(); ++i )
            {
                const StyleSelector& sel = *i;
                Style* style;
                styles->getStyle( sel.getSelectedStyleName(), style );
                queryAndRenderFeaturesForStyle( style, sel.query().value(), buildData.get(), key.getExtent(), image.get() );
            }
        }
        else
        {
            const Style* style = styles->getDefaultStyle();
            queryAndRenderFeaturesForStyle( style, Query(), buildData.get(), key.getExtent(), image.get() );
        }
    }
    else
    {
        queryAndRenderFeaturesForStyle( new Style, Query(), buildData.get(), key.getExtent(), image.get() );
    }

    // final tile processing after all styles are done
    postProcess( image.get(), buildData.get() );

	return image.release();
}


bool
FeatureTileSource::queryAndRenderFeaturesForStyle(const Style* style,
                                                  const Query& query,
                                                  osg::Referenced* data,
                                                  const GeoExtent& imageExtent,
                                                  osg::Image* out_image)
<<<<<<< HEAD
{
    //osg::Group* styleGroup = 0L;

=======
{   
>>>>>>> dff29141
    // first we need the overall extent of the layer:
    const GeoExtent& featuresExtent = getFeatureSource()->getFeatureProfile()->getExtent();
    
    // convert them both to WGS84, intersect the extents, and convert back.
    GeoExtent featuresExtentWGS84 = featuresExtent.transform( featuresExtent.getSRS()->getGeographicSRS() );
    GeoExtent imageExtentWGS84 = imageExtent.transform( featuresExtent.getSRS()->getGeographicSRS() );
    GeoExtent queryExtentWGS84 = featuresExtentWGS84.intersectionSameSRS( imageExtentWGS84 );
    if ( queryExtentWGS84.isValid() )
    {
        GeoExtent queryExtent = queryExtentWGS84.transform( featuresExtent.getSRS() );

	    // incorporate the image extent into the feature query for this style:
        Query localQuery = query;
        localQuery.bounds() = query.bounds().isSet()?
		    query.bounds()->unionWith( queryExtent.bounds() ) :
		    queryExtent.bounds();

        // query the feature source:
        osg::ref_ptr<FeatureCursor> cursor = _features->createFeatureCursor( localQuery );

        // now copy the resulting feature set into a list, converting the data
        // types along the way if a geometry override is in place:
        FeatureList cellFeatures;
        while( cursor->hasMore() )
        {
            Feature* feature = cursor->nextFeature();
            Geometry* geom = feature->getGeometry();
            if ( geom )
            {
                // apply a type override if requested:
                if (_options.geometryTypeOverride().isSet() &&
                    _options.geometryTypeOverride() != geom->getComponentType() )
                {
                    geom = geom->cloneAs( _options.geometryTypeOverride().value() );
                    if ( geom )
                        feature->setGeometry( geom );
                }
            }
            if ( geom )
            {
                cellFeatures.push_back( feature );
            }
        }

        //OE_NOTICE
        //    << "Rendering "
        //    << cellFeatures.size()
        //    << " features in ("
        //    << queryExtent.toString() << ")"
        //    << std::endl;

	    return renderFeaturesForStyle( style, cellFeatures, data, imageExtent, out_image );
    }
    else
    {
        return false;
    }
}
<|MERGE_RESOLUTION|>--- conflicted
+++ resolved
@@ -211,13 +211,7 @@
                                                   osg::Referenced* data,
                                                   const GeoExtent& imageExtent,
                                                   osg::Image* out_image)
-<<<<<<< HEAD
-{
-    //osg::Group* styleGroup = 0L;
-
-=======
 {   
->>>>>>> dff29141
     // first we need the overall extent of the layer:
     const GeoExtent& featuresExtent = getFeatureSource()->getFeatureProfile()->getExtent();
     
