--- conflicted
+++ resolved
@@ -275,11 +275,6 @@
 
         if ( line->stroke()->stipplePattern().isSet() )
         {
-<<<<<<< HEAD
-            stateset->setAttributeAndModes( new osg::LineStipple(
-                line->stroke()->stippleFactor().value(),
-                line->stroke()->stipplePattern().value() ) );
-=======
 #if 1
             stateset->setAttributeAndModes(
                 new osg::LineStipple(
@@ -300,7 +295,6 @@
             VirtualProgram* vp = VirtualProgram::getOrCreate(stateset);
             vp->setFunction("oe_stipple_frag", frag, ShaderComp::LOCATION_FRAGMENT_COLORING);
 #endif
->>>>>>> c9426661
         }
     }
 }
