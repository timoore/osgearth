--- conflicted
+++ resolved
@@ -118,11 +118,6 @@
 
         engine->requireElevationTextures();
 
-<<<<<<< HEAD
-        osg::StateSet* stateset = engine->getTerrainStateSet();
-
-=======
->>>>>>> ed79eb38
         // install the splat texture array:
         if ( engine->getTextureCompositor()->reserveTextureImageUnit(_splatTexUnit) )
         {
@@ -153,10 +148,7 @@
             std::string vertexShaderModel = ShaderLoader::loadSource(_shaders.VertModel, _shaders);
             std::string vertexShaderView = ShaderLoader::loadSource(_shaders.VertView, _shaders);
 
-            osgEarth::replaceIn(
-                vertexShaderView, 
-                "$COVERAGE_TEXMAT_UNIFORM", 
-                _coverageLayer->shareMatrixName().get() );
+            osgEarth::replaceIn( vertexShaderView, "$COVERAGE_TEXMAT_UNIFORM", _coverageLayer->shareMatrixName().get() );
             
             // Configure the fragment shader:
             std::string fragmentShader = ShaderLoader::loadSource(_shaders.Frag, _shaders);
