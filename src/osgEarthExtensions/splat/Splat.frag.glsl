#version 330

#pragma vp_entryPoint "oe_splat_complex"
#pragma vp_location   "fragment_coloring"
#pragma vp_order      "0.4"

// define to activate 'edit' mode in which uniforms control
// the splatting parameters.
#pragma vp_define "SPLAT_EDIT"

// define to activate GPU-generated noise instead of a noise texture.
#pragma vp_define "SPLAT_GPU_NOISE"

// include files
#pragma include "Splat.types.glsl"
#pragma include "Splat.frag.common.glsl"

// ref: Splat.getRenderInfo.frag.glsl
oe_SplatRenderInfo oe_splat_getRenderInfo(in float value, in oe_SplatEnv env);


// from the terrain engine:
in vec4 oe_layer_tilec;
uniform vec4 oe_tile_key;

// from the vertex shader:
in vec2 oe_splat_covtc;
in float oe_splat_range;
in float oe_splat_scaleOffsetInt;

// from SplatTerrainEffect:
uniform float oe_splat_warp;
uniform float oe_splat_blur;
uniform sampler2D oe_splat_coverageTex;
uniform sampler2DArray oe_splatTex;

uniform sampler2D oe_terrain_tex;
uniform mat4 oe_terrain_tex_matrix;
uniform float oe_splat_detailRange;
uniform float oe_splat_noiseScale;
uniform float oe_splat_useBilinear; // 1=true, -1=false

#ifdef SPLAT_EDIT
uniform float oe_splat_brightness;
uniform float oe_splat_contrast;
uniform float oe_splat_threshold;
uniform float oe_splat_minSlope;
#endif

// Warps the coverage sampling coordinates to mitigate blockiness.
vec2 oe_splat_warpCoverageCoords(in vec2 splat_tc, in oe_SplatEnv env)
{
    vec2 seed = oe_splat_covtc;
    float n1 = 2.0*env.noise.y-1.0;
    vec2 tc = oe_splat_covtc + n1*oe_splat_warp;
    return clamp(tc, 0.0, 1.0);
}

vec4 oe_splat_getTexel(in float index, in vec2 tc)
{
    return texture(oe_splatTex, vec3(tc, index));
}

// Samples a detail texel using its render info parameters.
// Returns the weighting factor in the alpha channel.
vec4 oe_splat_getDetailTexel(in oe_SplatRenderInfo ri, in vec2 tc, in oe_SplatEnv env)
{
    float hasDetail = ri.detailIndex >= 0.0 ? 1.0 : 0.0;

#ifdef SPLAT_EDIT
    float brightness = oe_splat_brightness;
    float contrast = oe_splat_contrast;
    float threshold = oe_splat_threshold;
    float minSlope = oe_splat_minSlope;
#else
    float brightness = ri.brightness;
    float contrast = ri.contrast;
    float threshold = ri.threshold;
    float minSlope = ri.minSlope;
#endif

    // start with the noise value
    float n = env.noise.x;
	
    // apply slope limiter, then reclamp and threshold:
    float s;
    if ( env.slope >= minSlope )
        s = 1.0;
    else if ( env.slope < 0.1*minSlope )
        s = 0.0;
    else
        s = (env.slope-0.1*minSlope)/(minSlope-0.1*minSlope);

    brightness *= s;

    // apply brightness and contrast, then reclamp
    n = clamp(((n-0.5)*contrast + 0.5) * brightness, 0.0, 1.0);
    
    // apply final threshold:
	n = n < threshold ? 0.0 : n;

    // sample the texel and return it.
    vec4 result = oe_splat_getTexel( max(ri.detailIndex,0), tc);
    return vec4(result.rgb, hasDetail*n);
}

// Generates a texel using nearest-neighbor coverage sampling.
vec4 oe_splat_nearest(in vec2 splat_tc, in oe_SplatEnv env)
{
    vec2 warped_tc = oe_splat_warpCoverageCoords(splat_tc, env);
<<<<<<< HEAD
    float coverageValue = 255.0 * texture(oe_splat_coverageTex, warped_tc).r;
=======
    float coverageValue = texture2D(oe_splat_coverageTex, warped_tc).r;
    //float coverageValue = 255.0 * texture2D(oe_splat_coverageTex, warped_tc).r;
>>>>>>> e0045be8
    oe_SplatRenderInfo ri = oe_splat_getRenderInfo(coverageValue, env);
    vec4 primary = oe_splat_getTexel(ri.primaryIndex, splat_tc);
    float detailToggle = ri.detailIndex >= 0 ? 1.0 : 0.0;
    vec4 detail  = oe_splat_getDetailTexel(ri, splat_tc, env) * detailToggle;    
    return vec4( mix(primary.rgb, detail.rgb, detail.a), 1.0 );
}

// Generates a texel using bilinear filtering on the coverage data.
vec4 oe_splat_bilinear(in vec2 splat_tc, in oe_SplatEnv env)
{
    vec4 texel = vec4(0,0,0,1);

    //TODO: coverage warping is slow due to the noise function. Consider removing/reworking.
    vec2 warped_tc = oe_splat_warpCoverageCoords(splat_tc, env);

    float a = oe_splat_blur;
    float pixelWidth = a/256.0; // 256 = hard-coded cov tex size //TODO 
    float halfPixelWidth = 0.5*pixelWidth;
    float pixelWidth2 = pixelWidth*pixelWidth;

    // Find the four quantized coverage coordinates that form a box around the actual
    // coverage coordinates, where each quantized coord is at the center of a coverage texel.
    vec2 rem = mod(warped_tc, pixelWidth);
    vec2 sw = vec2(0);
    sw.x = warped_tc.x - rem.x + (rem.x >= halfPixelWidth ? halfPixelWidth : -halfPixelWidth);
    sw.y = warped_tc.y - rem.y + (rem.y >= halfPixelWidth ? halfPixelWidth : -halfPixelWidth);
    vec2 ne = sw + pixelWidth;
    vec2 nw = vec2(sw.x, ne.y);
    vec2 se = vec2(ne.x, sw.y);

    // Calculate the weighting for each corner.
    vec2 dsw = warped_tc-sw;
    vec2 dse = warped_tc-se;
    vec2 dne = warped_tc-ne;
    vec2 dnw = warped_tc-nw;

    float sw_weight = max(pixelWidth2-dot(dsw,dsw),0.0);
    float se_weight = max(pixelWidth2-dot(dse,dse),0.0);
    float ne_weight = max(pixelWidth2-dot(dne,dne),0.0);
    float nw_weight = max(pixelWidth2-dot(dnw,dnw),0.0);

    // normalize the weights so they total 1.0
    float invTotalWeight = 1.0/(sw_weight+se_weight+ne_weight+nw_weight);
    sw_weight *= invTotalWeight;
    se_weight *= invTotalWeight;
    ne_weight *= invTotalWeight;
    nw_weight *= invTotalWeight;

    // Sample coverage values using quantized corner coords:
<<<<<<< HEAD
    float value_sw = 255.0*texture(oe_splat_coverageTex, clamp(sw, 0.0, 1.0)).r;
    float value_se = 255.0*texture(oe_splat_coverageTex, clamp(se, 0.0, 1.0)).r;
    float value_ne = 255.0*texture(oe_splat_coverageTex, clamp(ne, 0.0, 1.0)).r;
    float value_nw = 255.0*texture(oe_splat_coverageTex, clamp(nw, 0.0, 1.0)).r;
=======
    float value_sw = texture2D(oe_splat_coverageTex, clamp(sw, 0.0, 1.0)).r;
    float value_se = texture2D(oe_splat_coverageTex, clamp(se, 0.0, 1.0)).r;
    float value_ne = texture2D(oe_splat_coverageTex, clamp(ne, 0.0, 1.0)).r;
    float value_nw = texture2D(oe_splat_coverageTex, clamp(nw, 0.0, 1.0)).r;
>>>>>>> e0045be8

    // Build the render info data for each corner:
    oe_SplatRenderInfo ri_sw = oe_splat_getRenderInfo(value_sw, env);
    oe_SplatRenderInfo ri_se = oe_splat_getRenderInfo(value_se, env);
    oe_SplatRenderInfo ri_ne = oe_splat_getRenderInfo(value_ne, env);
    oe_SplatRenderInfo ri_nw = oe_splat_getRenderInfo(value_nw, env);

    // Primary splat:
    vec3 sw_primary = oe_splat_getTexel(ri_sw.primaryIndex, splat_tc).rgb;
    vec3 se_primary = oe_splat_getTexel(ri_se.primaryIndex, splat_tc).rgb;
    vec3 ne_primary = oe_splat_getTexel(ri_ne.primaryIndex, splat_tc).rgb;
    vec3 nw_primary = oe_splat_getTexel(ri_nw.primaryIndex, splat_tc).rgb;

    // Detail splat - weighting is in the alpha channel
    // TODO: Pointless to have a detail range? -gw
    // TODO: If noise is a texture, just try to single-sample it instead
    float detailToggle = env.range < oe_splat_detailRange ? 1.0 : 0.0;
    vec4 sw_detail = detailToggle * oe_splat_getDetailTexel(ri_sw, splat_tc, env);
    vec4 se_detail = detailToggle * oe_splat_getDetailTexel(ri_se, splat_tc, env);
    vec4 ne_detail = detailToggle * oe_splat_getDetailTexel(ri_ne, splat_tc, env);
    vec4 nw_detail = detailToggle * oe_splat_getDetailTexel(ri_nw, splat_tc, env);   

    // Combine everything based on weighting:
    texel.rgb =
        sw_weight * mix(sw_primary, sw_detail.rgb, sw_detail.a) +
        se_weight * mix(se_primary, se_detail.rgb, se_detail.a) +
        ne_weight * mix(ne_primary, ne_detail.rgb, ne_detail.a) +
        nw_weight * mix(nw_primary, nw_detail.rgb, nw_detail.a);

    return texel;
}

#ifdef SPLAT_GPU_NOISE

uniform float oe_splat_freq;
uniform float oe_splat_pers;
uniform float oe_splat_lac;
uniform float oe_splat_octaves;

// see: Splat.Noise.glsl
float oe_noise_fractal4D(in vec2 seed, in float frequency, in float persistence, in float lacunarity, in int octaves);

vec4 oe_splat_getNoise(in vec2 tc)
{
    return vec4(oe_noise_fractal4D(tc, oe_splat_freq, oe_splat_pers, oe_splat_lac, int(oe_splat_octaves)));
}

#else // !SPLAT_GPU_NOISE

uniform sampler2D oe_splat_noiseTex;
vec4 oe_splat_getNoise(in vec2 tc)
{
    return texture(oe_splat_noiseTex, tc.st);
}

#endif // SPLAT_GPU_NOISE


// Scales the incoming tile splat coordinates to match the requested
// LOD level. We offset the level from the current tile key's LOD (.z)
// because otherwise you run into single-precision jitter at high LODs.
vec2 oe_splat_getSplatCoords(float lod)
{
    float dL = oe_tile_key.z - lod;
    float factor = exp2(dL);
    float invFactor = 1.0/factor;
    vec2 scale = vec2(invFactor); 
    vec2 result = oe_layer_tilec.st * scale;

    // For upsampling we need to calculate an offset as well
    if ( factor >= 1.0 )
    {
        vec2 a = floor(oe_tile_key.xy * invFactor);
        vec2 b = a * factor;
        vec2 c = (a+1.0) * factor;
        vec2 offset = (oe_tile_key.xy-b)/(c-b);
        result += offset;
    }

    return result;
}

// Simplified entry point with does no filtering or range blending. (much faster.)
void oe_splat_simple(inout vec4 color)
{
    float noiseLOD = floor(oe_splat_noiseScale);
    vec2 noiseCoords = oe_splat_getSplatCoords(noiseLOD);

    oe_SplatEnv env;
    env.range = oe_splat_range;
    env.slope = oe_splat_getSlope();
    env.noise = oe_splat_getNoise(noiseCoords);
    env.elevation = 0.0;

    float lod = 12.0;
    vec2 splatCoords = oe_splat_getSplatCoords(lod);
    color = oe_splat_nearest(splatCoords, env);
}


// Main entry point for fragment shader.
void oe_splat_complex(inout vec4 color)
{
    // Noise coords.
    float noiseLOD = floor(oe_splat_noiseScale);
    vec2 noiseCoords = oe_splat_getSplatCoords(noiseLOD); //12

    oe_SplatEnv env;
    env.range = oe_splat_range;
    env.slope = oe_splat_getSlope();
    env.noise = oe_splat_getNoise(noiseCoords);
    env.elevation = 0.0; // usused atm. //texture2D(oe_terrain_tex, (oe_terrain_tex_matrix*oe_layer_tilec).st).r;

    // Mapping of view ranges to splat texture levels of detail.
#define RANGE_COUNT 9
    const float ranges[RANGE_COUNT] = float[](  250.0, 500.0, 1000.0, 4000.0, 30000.0, 150000.0, 300000.0, 1000000.0, 5000000.0 );
    const float lods  [RANGE_COUNT] = float[](  18.0,  17.0,   16.0,   14.0,    12.0,     10.0,      8.0,       6.0,       4.0 );

    // Choose the best range based on distance to camera.
    float d = clamp(oe_splat_range, ranges[0], ranges[RANGE_COUNT-1]);

    vec4 texel;

    // Find the 2 ranges bookending the camera range, and blend between then.
    // TODO: replace bilinear with nearest for far ranges?
    for(int i=0; i<RANGE_COUNT-1; ++i)
    {
        if ( d >= ranges[i] && d <= ranges[i+1] )
        {
            float lod0 = lods[i] + oe_splat_scaleOffsetInt;
            vec2 splat_tc0 = oe_splat_getSplatCoords(lod0);
            vec4 texel0 = oe_splat_useBilinear > 0.0?
                oe_splat_bilinear(splat_tc0, env) :
                oe_splat_nearest(splat_tc0, env);
            

            float lod1 = lods[i+1] + oe_splat_scaleOffsetInt;
            vec2 splat_tc1 = oe_splat_getSplatCoords(lod1);
            vec4 texel1 = oe_splat_useBilinear > 0.0?
                oe_splat_bilinear(splat_tc1, env) :
                oe_splat_nearest(splat_tc1, env);

            float r = (d-ranges[i])/(ranges[i+1]-ranges[i]);
            texel = mix(texel0, texel1, r);

            break;
        }
    }

    color = mix(color, texel, texel.a);

    // uncomment to visualize slope.
    //color.rgba = vec4(env.slope,0,0,1);
}<|MERGE_RESOLUTION|>--- conflicted
+++ resolved
@@ -108,12 +108,8 @@
 vec4 oe_splat_nearest(in vec2 splat_tc, in oe_SplatEnv env)
 {
     vec2 warped_tc = oe_splat_warpCoverageCoords(splat_tc, env);
-<<<<<<< HEAD
-    float coverageValue = 255.0 * texture(oe_splat_coverageTex, warped_tc).r;
-=======
     float coverageValue = texture2D(oe_splat_coverageTex, warped_tc).r;
     //float coverageValue = 255.0 * texture2D(oe_splat_coverageTex, warped_tc).r;
->>>>>>> e0045be8
     oe_SplatRenderInfo ri = oe_splat_getRenderInfo(coverageValue, env);
     vec4 primary = oe_splat_getTexel(ri.primaryIndex, splat_tc);
     float detailToggle = ri.detailIndex >= 0 ? 1.0 : 0.0;
@@ -163,17 +159,10 @@
     nw_weight *= invTotalWeight;
 
     // Sample coverage values using quantized corner coords:
-<<<<<<< HEAD
-    float value_sw = 255.0*texture(oe_splat_coverageTex, clamp(sw, 0.0, 1.0)).r;
-    float value_se = 255.0*texture(oe_splat_coverageTex, clamp(se, 0.0, 1.0)).r;
-    float value_ne = 255.0*texture(oe_splat_coverageTex, clamp(ne, 0.0, 1.0)).r;
-    float value_nw = 255.0*texture(oe_splat_coverageTex, clamp(nw, 0.0, 1.0)).r;
-=======
     float value_sw = texture2D(oe_splat_coverageTex, clamp(sw, 0.0, 1.0)).r;
     float value_se = texture2D(oe_splat_coverageTex, clamp(se, 0.0, 1.0)).r;
     float value_ne = texture2D(oe_splat_coverageTex, clamp(ne, 0.0, 1.0)).r;
     float value_nw = texture2D(oe_splat_coverageTex, clamp(nw, 0.0, 1.0)).r;
->>>>>>> e0045be8
 
     // Build the render info data for each corner:
     oe_SplatRenderInfo ri_sw = oe_splat_getRenderInfo(value_sw, env);
