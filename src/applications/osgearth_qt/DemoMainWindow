--- conflicted
+++ resolved
@@ -17,7 +17,6 @@
 * along with this program.  If not, see <http://www.gnu.org/licenses/>
 */
 
-#include <osgEarthQt/AnnotationToolbar>
 #include <osgEarthQt/Common>
 #include <osgEarthQt/MultiViewerWidget>
 #include <osgEarthQt/DataManager>
@@ -46,17 +45,7 @@
     DemoMainWindow(osgEarth::QtGui::DataManager* manager, osgEarth::MapNode* mapNode, osg::Group* annotationRoot)
         : _manager(manager), _mapNode(mapNode), _annoRoot(annotationRoot), _layerAdded(false), _terrainProfileDock(0L), _viewerWidget(0L), _compositeViewerWidget(0L)
     {
-<<<<<<< HEAD
-      setCentralWidget(viewer);
-      _viewer = viewer;
-
-      _views.clear();
-      _views.push_back(_viewer);
-
-      _annotationToolbar->setActiveView(_viewer);
-=======
         initUi(); 
->>>>>>> ab8b205d
     }
 
     void setViewerWidget(osgEarth::QtGui::ViewerWidget* viewerWidget)
@@ -64,15 +53,8 @@
         setCentralWidget(viewerWidget);
         _viewerWidget = viewerWidget;
 
-<<<<<<< HEAD
-      _views.clear();
-      _views.insert(_views.end(), views.begin(), views.end());
-
-      _annotationToolbar->setActiveViews(_views);
-=======
         _views.clear();
         _viewerWidget->getViews( _views );
->>>>>>> ab8b205d
     }
 
     void setViewerWidget(osgEarth::QtGui::MultiViewerWidget* viewerWidget, const osgEarth::QtGui::ViewVector& views)
@@ -201,19 +183,6 @@
 
 	void createToolbars()
     {
-<<<<<<< HEAD
-      _fileToolbar = addToolBar(tr("File Toolbar"));
-      _fileToolbar->setObjectName(tr("FILE_TOOLBAR"));
-	    _fileToolbar->setIconSize(QSize(24, 24));
-	    _fileToolbar->addAction(_addRemoveLayerAction);
-	    _fileToolbar->addAction(_addAnnotationAction);
-      _fileToolbar->addSeparator();
-      _fileToolbar->addAction(_terrainProfileAction);
-
-
-      _annotationToolbar = new osgEarth::QtGui::AnnotationToolbar(_annoRoot, _mapNode, _manager, this);
-      addToolBar(_annotationToolbar);
-=======
         _fileToolbar = addToolBar(tr("File Toolbar"));
         _fileToolbar->setObjectName(tr("FILE_TOOLBAR"));
         _fileToolbar->setIconSize(QSize(24, 24));
@@ -221,7 +190,6 @@
         _fileToolbar->addAction(_addAnnotationAction);
         _fileToolbar->addSeparator();
         _fileToolbar->addAction(_terrainProfileAction);
->>>>>>> ab8b205d
     }
 	
     osg::ref_ptr<osgEarth::QtGui::DataManager> _manager;
@@ -237,11 +205,6 @@
     QAction *_addRemoveLayerAction;
     QAction *_addAnnotationAction;
     QAction *_terrainProfileAction;
-<<<<<<< HEAD
-		QToolBar *_fileToolbar;
-    osgEarth::QtGui::AnnotationToolbar *_annotationToolbar;
-=======
     QToolBar *_fileToolbar;
->>>>>>> ab8b205d
     QDockWidget *_terrainProfileDock;
 };