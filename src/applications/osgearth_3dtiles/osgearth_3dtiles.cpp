/* -*-c++-*- */
/* osgEarth - Geospatial SDK for OpenSceneGraph
* Copyright 2018 Pelican Mapping
* http://osgearth.org
*
* osgEarth is free software; you can redistribute it and/or modify
* it under the terms of the GNU Lesser General Public License as published by
* the Free Software Foundation; either version 2 of the License, or
* (at your option) any later version.
*
* THE SOFTWARE IS PROVIDED "AS IS", WITHOUT WARRANTY OF ANY KIND, EXPRESS OR
* IMPLIED, INCLUDING BUT NOT LIMITED TO THE WARRANTIES OF MERCHANTABILITY,
* FITNESS FOR A PARTICULAR PURPOSE AND NONINFRINGEMENT. IN NO EVENT SHALL THE
* AUTHORS OR COPYRIGHT HOLDERS BE LIABLE FOR ANY CLAIM, DAMAGES OR OTHER
* LIABILITY, WHETHER IN AN ACTION OF CONTRACT, TORT OR OTHERWISE, ARISING
* FROM, OUT OF OR IN CONNECTION WITH THE SOFTWARE OR THE USE OR OTHER DEALINGS
* IN THE SOFTWARE.
*
* You should have received a copy of the GNU Lesser General Public License
* along with this program.  If not, see <http://www.gnu.org/licenses/>
*/

// TODO:  Reconfigure CMake to not require this.....
#define OSGEARTH_HAVE_MVT 1
#define OSGEARTH_HAVE_SQLITE3 1

#include <osgViewer/Viewer>
#include <osgDB/WriteFile>
#include <osgEarth/EarthManipulator>
#include <osgEarth/ExampleResources>
#include <osgEarth/Controls>
#include <osgEarth/ViewFitter>
#include <osgEarth/MapNode>
#include <osgEarth/ThreadingUtils>
#include <osgEarth/TDTiles>
#include <osgEarth/Random>
#include <osgEarth/TileKey>
#include <osgEarth/CullingUtils>
#include <osgEarth/FeatureNode>
#include <osgEarth/FeatureSource>
#include <osgEarth/FeatureCursor>
#include <osgEarth/FeatureModelLayer>
#include <osgEarth/ResampleFilter>
#include <osgEarth/OGRFeatureSource>
#include <osgEarth/MVT>
#include <osgEarth/Registry>
#include <osgEarth/FileUtils>
#include <osgEarth/Async>
#include <osgDB/FileUtils>
#include <osgDB/WriteFile>
#include <iostream>

#define LC "[3dtiles test] "

using namespace osgEarth;
using namespace osgEarth::Strings;
using namespace osgEarth::Util;
using namespace osgEarth::Contrib;
namespace ui = osgEarth::Util::Controls;

struct App
{
    MapNode* _mapNode;
    ui::HSliderControl* _sse;
    TDTiles::ContentHandler* _handler;
    EarthManipulator* _manip;
    osg::ref_ptr<TDTilesetGroup> _tileset;
    osgViewer::View* _view;
    LODScaleGroup* _sseGroup;
    float _maxSSE;
    bool _randomColors;

    void changeSSE()
    {
        _sseGroup->setLODScaleFactor(_sse->getValue());
    }

    void zoomToData()
    {
        if (_tileset->getBound().valid())
        {
            const osg::BoundingSphere& bs = _tileset->getBound();
            
            const SpatialReference* wgs84 = SpatialReference::get("wgs84");

            std::vector<GeoPoint> points;
            points.push_back(GeoPoint());
            points.back().fromWorld(wgs84, bs.center());

            Viewpoint vp;
            ViewFitter fit(wgs84, _view->getCamera());
            fit.setBuffer(bs.radius()*2.0);
            fit.createViewpoint(points, vp);

            _manip->setViewpoint(vp);
        }
    }

    void apply()
    {
        changeSSE();
    }
};

OE_UI_HANDLER(changeSSE);
OE_UI_HANDLER(zoomToData);

ui::Control* makeUI(App& app)
{
    ui::Grid* container = new ui::Grid();

    int r=0;
    container->setControl(0, r, new ui::LabelControl("Screen-space error (px)"));
    app._sse = container->setControl(1, r, new ui::HSliderControl(app._maxSSE, 1.0f, app._maxSSE, new changeSSE(app)));
    app._sse->setHorizFill(true, 300.0f);
    container->setControl(2, r, new ui::LabelControl(app._sse));

    //++r;
    //container->setControl(0, r, new ui::ButtonControl("Zoom to data", new zoomToData(app)));

    return container;
}

int
usage(const std::string& message)
{
    OE_WARN 
        << "\n\n" << message
        << "\n\nUsage: osgearth_3dtiles"
        << "\n"
        << "\n   --tile                       ; build a tileset"
        << "\n     --in <earthfile>           ; Earth file containing feature source and stylesheet"
        << "\n     --out <tileset>            ; output JSON tileset"
        << "\n     --format <format>          ; output geometry format (default = b3dm)"
        << "\n"
        << "\n   --view <earthfile>           ; view a 3dtiles dataset"
        << "\n     --tileset <filename>       ; 3dtiles tileset JSON file to load"
        << "\n     --maxsse <n>               ; maximum screen space error in pixels for UI"
        << "\n     --features                 ; treat the 3dtiles content as feature data"
        << "\n     --random-colors            ; randomly color feature tiles (instead of one color)"
        << std::endl;

    return -1;
}

/**
 * Custom TDTiles ContentHandler that reads feature data from a URL
 * and renders a simple osg::Node from it.
 */
struct FeatureRenderer : public TDTiles::ContentHandler
{
    App& _app;
    mutable Random _random;

    FeatureRenderer(App& app) : _app(app) { }

    osg::ref_ptr<osg::Node> createNode(TDTiles::Tile* tile, const osgDB::Options* readOptions) const
    {
        osg::ref_ptr<osg::Node> node;

        if (tile->content().isSet() && tile->content()->uri().isSet() && !tile->content()->uri()->empty())
        {
            if (osgEarth::Strings::endsWith(tile->content()->uri()->base(), ".shp"))
            {
                OE_INFO << "Rendering: " << tile->content()->uri()->full() << std::endl;
        
                osg::ref_ptr<OGRFeatureSource> fs = new OGRFeatureSource();
                fs->setURL(tile->content()->uri().get());
                if (fs->open().isOK())
                {
                    Query query;

                    // Gather features whose centroid falls within the query bounds
                    FeatureList features;
                    osg::ref_ptr<FeatureCursor> cursor = fs->createFeatureCursor(query, NULL);
                    if (cursor.valid())
                        cursor->fill(features);
                    fs->close();

                    if (!features.empty())
                    {
                        Style style;
                        osg::Vec4 color;
                        if (_app._randomColors)
                            color.set(_random.next(), _random.next(), _random.next(), 1.0f);
                        else
                            color.set(1.0, 0.6, 0.0, 1.0);

                        style.getOrCreate<PolygonSymbol>()->fill()->color() = color;
                        style.getOrCreate<AltitudeSymbol>()->clamping() = AltitudeSymbol::CLAMP_TO_TERRAIN;
                        //style.getOrCreate<AltitudeSymbol>()->technique() = AltitudeSymbol::TECHNIQUE_DRAPE;
                        ExtrusionSymbol* ext = style.getOrCreate<ExtrusionSymbol>();
                        ext->heightExpression() = NumericExpression("[height]");

                        FeatureNode* fn = new FeatureNode(features, style);
                        fn->setMapNode(_app._mapNode);
                        node = fn;
                        osg::BoundingSphere bs = node->getBound();
                    }
                }
            }
            else
            {
                node = osgDB::readRefNodeFile(tile->content()->uri()->full());
            }
        }
        else
        {
            //nop - skip tile with no content
        }

        return node;
    }
};

int
main_view(osg::ArgumentParser& arguments)
{
    App app;

    std::string tilesetLocation;
    if (!arguments.read("--tileset", tilesetLocation))
        return usage("Missing required --tileset");

    bool readFeatures = arguments.read("--features");
    app._randomColors = arguments.read("--random-colors");

    app._maxSSE = 20.0f;
    arguments.read("--maxsse", app._maxSSE);

    // load the tile set:
    URI tilesetURI(tilesetLocation);
    ReadResult rr = tilesetURI.readString();
    if (rr.failed())
        return usage(Stringify()<<"Error loading tileset: " <<rr.errorDetail());

    TDTiles::Tileset* tileset = TDTiles::Tileset::create(rr.getString(), tilesetLocation);
    if (!tileset)
        return usage("Bad tileset");

    // create a viewer:
    osgViewer::Viewer viewer(arguments);
    app._view = &viewer;

    viewer.setCameraManipulator( app._manip = new EarthManipulator(arguments) );

    // load an earth file, and support all or our example command-line options
    // and earth file <external> tags    
    osg::ref_ptr<osg::Node> node = MapNodeHelper().load(arguments, &viewer);
    if (!node.valid())
        return usage("Failed to load an earth file");

    MapNode* mapNode = MapNode::get(node.get());
    app._mapNode = mapNode;

    if (readFeatures)
        app._tileset = new TDTilesetGroup(new FeatureRenderer(app));
    else
        app._tileset = new TDTilesetGroup();


    app._sseGroup = new LODScaleGroup();
    app._sseGroup->addChild(app._tileset.get());

    ui::ControlCanvas::get(&viewer)->addControl(makeUI(app));

    app._tileset->setTileset(tileset);
    app._tileset->setReadOptions(mapNode->getMap()->getReadOptions());

    mapNode->addChild(app._sseGroup);

    mapNode->addChild(Registry::instance()->getAsyncMemoryManager());

    viewer.setSceneData( node.get() );

    app.apply();

    app.zoomToData();

    return viewer.run();
}

TileKey
parseKey(const std::string& input, const Profile* profile)
{
    std::vector<std::string> tileparts;
    StringTokenizer(input, tileparts, "/", "", false, true);
    if (tileparts.size() != 3)
        return TileKey::INVALID;

    return TileKey(
        atoi(tileparts[0].c_str()),
        atoi(tileparts[1].c_str()),
        atoi(tileparts[2].c_str()),
        profile);
}

/**
* Saves a tileset with the given tile as the root.
*/
void saveTileSet(TDTiles::Tile* tile, const std::string& filename)
{
    osgDB::makeDirectoryForFile(filename);

    osg::ref_ptr<TDTiles::Tileset> tileset = new TDTiles::Tileset();
    tileset->root() = tile;
    tileset->asset()->version() = "1.0";

    std::ofstream fout(filename);
    Util::Json::Value json = tileset->getJSON();
    Util::Json::StyledStreamWriter writer;    
    writer.write(fout, json);
    fout.close();
}

TDTiles::Tile*
createTile(osg::Node* node, const GeoExtent& extent, double error, const std::string& filenamePrefix, TDTiles::RefinePolicy refine)
{
    std::string filename = Stringify() << filenamePrefix << "_" << int(error) << ".b3dm";

    if (!osgDB::writeNodeFile(*node, filename))
    {
        OE_WARN << "Failed to write to output file (" << filename << ")" << std::endl;
        return NULL;
    }

    osg::ref_ptr<TDTiles::Tile> tile = new TDTiles::Tile();
    tile->content()->uri() = filename;

    // Set up a bounding region (radians)
    // TODO: calculate the correct Z min/max instead of hard-coding
    tile->boundingVolume()->region()->set(
        osg::DegreesToRadians(extent.xMin()),
        osg::DegreesToRadians(extent.yMin()),
        -1000.0,
        osg::DegreesToRadians(extent.xMax()),
        osg::DegreesToRadians(extent.yMax()),
        3000.0);

    tile->geometricError() = 0.0; //error;
    tile->refine() = refine;

    return tile.release();
}

int
main_tile(osg::ArgumentParser& args)
{
    // 1. Load an earth file
    // 2. Find the first FeatureSource Layer and StyleSheet Layer
    // 3. Create a 3D-Tiles Tileset object from it
    // 4. Write the tileset to disk.
    std::string infile;
    if (!args.read("--in", infile))
        return usage("Missing required --in <earthfile>");

    std::string outfile;
    if (!args.read("--out", outfile))
        return usage("Missing required --out tileset.json");

    osg::ref_ptr<osg::Node> node = osgDB::readRefNodeFile(infile);
    MapNode* mapnode = MapNode::get(node.get());
    if (!mapnode)
        return usage("Input file is not a valid earth file");

    Map* map = mapnode->getMap();

    OGRFeatureSource* fs = map->getLayer<OGRFeatureSource>();
    if (!fs)
        return usage("No feature source layer found in the map");

    StyleSheet* sheet = map->getLayer<StyleSheet>();
    if (!sheet)
        return usage("No stylesheet found in the map");

    const Style* style = sheet->getDefaultStyle();
    if (!sheet)
        return usage("No default style found in the stylesheet");

    std::string format("b3dm");
    args.read("--format", format);

    if (!map->getProfile())
    {
        const Profile* profile = map->calculateProfile();
        map->setProfile(profile);
    }

    // For best optimization
    Registry::instance()->setMaxNumberOfVertsPerDrawable(UINT_MAX);

    TDTiles::TilesetFactory factory;
    factory.setMap(map);
    factory.setGeometryFormat(format);
    factory.setStyleSheet(sheet);
    factory.setURIContext(URIContext(outfile));

    Query query;
    osg::ref_ptr<TDTiles::Tileset> tileset = factory.create(fs, query, NULL);
    if (!tileset.valid())
        return usage("Failed to create a tileset from the feature source");

    std::ofstream fout(outfile.c_str());
    Util::Json::Value json = tileset->getJSON();
    Util::Json::StyledStreamWriter writer;
    writer.write(fout, json);
    fout.close();
    OE_INFO << "Wrote tileset to " << outfile << std::endl;
    
    return 0;
}

typedef std::map< osgEarth::TileKey, osg::ref_ptr< TDTiles::Tile > > TileMap;

typedef std::map< unsigned int, std::set< TileKey > > LevelToTileKeyMap;

struct MVTContext
{
    MVTContext():
        numComplete(0),
        format("b3dm")
    {
        queue = new osg::OperationQueue;
    }

    osg::ref_ptr< Map > map;
    osg::ref_ptr< StyleSheet> styleSheet;
    const Style* style;
    URIContext uriContext;
    TileMap leafNodes;
    std::string format;
    OpenThreads::Atomic numComplete;
    osg::Timer_t startTime;
    osg::ref_ptr< osg::OperationQueue > queue;
};

class BuildTileOperator : public osg::Operation
{
public:
    BuildTileOperator(const TileKey& key, const FeatureList& features, MVTContext& context) :
        _key(key),
        _features(features),
        _context(context)
    {
    }

    void operator()(osg::Object* object)
    {
        osg::Timer_t startTime = osg::Timer::instance()->tick();

        std::string filename = Stringify() << _key.getLevelOfDetail() << "/" << _key.getTileX() << "/" << _key.getTileY() << "." << _context.format;

        osg::ref_ptr< Session > session = new Session(_context.map.get());
        session->setStyles(_context.styleSheet);

        URI uri(filename, _context.uriContext);

        GeoExtent dataExtent = _key.getExtent();
        FilterContext fc(session, new FeatureProfile(dataExtent), dataExtent);
        GeometryCompiler gc;        
        
        const Style* style = _context.style;
        osg::ref_ptr<osg::Node> node = gc.compile(_features, *style, fc);

        if (node.valid())
        {
            osgDB::makeDirectoryForFile(uri.full());
            osgDB::writeNodeFile(*node.get(), uri.full());
        }
        else
        {
            OE_NOTICE << "Failed to create node for " << filename << std::endl;
        }     

        ++_context.numComplete;

        double totalTime = osg::Timer::instance()->delta_s(_context.startTime, osg::Timer::instance()->tick());
        double tilesPerSecond = (double)_context.numComplete / totalTime;

        osg::Timer_t endTime = osg::Timer::instance()->tick();
        //OE_NOTICE << "Processed " << _key.str() << " with " << _features.size() << " features in " << osg::Timer::instance()->delta_s(startTime, endTime) << "s" << std::endl;
        if (_context.numComplete % 100 == 0)
        {
            OE_NOTICE << "Completed " << _context.numComplete << " tiles.  " << tilesPerSecond << " tiles/s" << std::endl;
        }
    }

    TileKey _key;
    FeatureList _features;
    MVTContext& _context;
};


/**
 * Specialized degress to radians function that makes sure that the radian values stay within a valid range for Cesium.
 */
float Deg2Rad(float deg)
{                            
    //const float PI = 3.141592653589793f;
    const float PI = 3.1415926f;
    float val = osg::clampBetween(deg * PI / 180.0f, -PI, PI);
    return val;
}

/**
 * Sets the extents of a Tile to given extent 
 */
void setTileExtents(TDTiles::Tile* tile, const GeoExtent& extent, double minHeight, double maxHeight)
{
#if 0
    osg::BoundingSphered bs = extent.createWorldBoundingSphere(minHeight, maxHeight);
    tile->boundingVolume()->sphere()->set(bs.center(), bs.radius());
#else
    tile->boundingVolume()->region()->set(
        Deg2Rad(extent.xMin()), Deg2Rad(extent.yMin()), minHeight,
        Deg2Rad(extent.xMax()), Deg2Rad(extent.yMax()), maxHeight);
#endif
}

// Compute the geometric error of a mercator tile.
float computeGeometricError(const TileKey& key)
{
    return key.getExtent().width() / 500.0;
}


void addChildren(TDTiles::Tile* tile, const TileKey& key, LevelToTileKeyMap& levelKeys, int maxLevel)
{
    SpatialReference* mapSRS = SpatialReference::create("epsg:4326");
    double height = 2000.0;

    // Check to see if the children exist
    for (unsigned int c = 0; c < 4; c++)
    {
        TileKey childKey = key.createChildKey(c);
        std::set< TileKey >::iterator childItr = levelKeys[childKey.getLevelOfDetail()].find(childKey);
        if (childItr != levelKeys[childKey.getLevelOfDetail()].end())
        {
            osg::ref_ptr< TDTiles::Tile > childTile = new TDTiles::Tile;
            childTile->geometricError() = computeGeometricError(key);
            GeoExtent childExtent = childKey.getExtent().transform(mapSRS);
            setTileExtents(childTile, childExtent, 0.0, height);            
            tile->children().push_back(childTile);
            if (childKey.getLevelOfDetail() < maxLevel)
            {
                addChildren(childTile, childKey, levelKeys, maxLevel);
            }
            else
            {
                childTile->geometricError() = 0.0;
                // TODO: get the "refine" right
                tile->refine() = TDTiles::REFINE_REPLACE;                
                std::string uri = Stringify() << "../../" << childKey.getLevelOfDetail() << "/" << childKey.getTileX() << "/" << childKey.getTileY() << ".b3dm";
                childTile->content()->uri() = uri;
            }
        }
    }
}

void addChildrenForce(TDTiles::Tile* tile, const TileKey& key, int maxLevel)
{
    SpatialReference* mapSRS = SpatialReference::create("epsg:4326");
    double height = 800.0;

    // Check to see if the children exist
    for (unsigned int c = 0; c < 4; c++)
    {
        TileKey childKey = key.createChildKey(c);
        osg::ref_ptr< TDTiles::Tile > childTile = new TDTiles::Tile;
        childTile->geometricError() = computeGeometricError(key);
        GeoExtent childExtent = childKey.getExtent().transform(mapSRS);
        setTileExtents(childTile, childExtent, 0.0, height);
        tile->children().push_back(childTile);
        if (childKey.getLevelOfDetail() < maxLevel)
        {
            addChildrenForce(childTile, childKey, maxLevel);
        }
        else
        {
            childTile->geometricError() = 0.0;
            // TODO: get the "refine" right
            tile->refine() = TDTiles::REFINE_REPLACE;
            std::string uri = Stringify() << "../../" << childKey.getLevelOfDetail() << "/" << childKey.getTileX() << "/" << childKey.getTileY() << ".b3dm";
            childTile->content()->uri() = uri;
        }
    }
}

int build_tilesets(osg::ArgumentParser& args)
{
    osg::Timer_t startTime = osg::Timer::instance()->tick();

    std::string path;
    if (!args.read("--path", path))
        return usage("Missing required --path <tiledirectory>");

    std::string outfile;
    if (!args.read("--out", outfile))
        return usage("Missing required --out tileset.json");

    unsigned int numThreads = 8;
    args.read("--numThreads", numThreads);

    SpatialReference* mapSRS = SpatialReference::create("epsg:4326");
    const Profile* profile = osgEarth::Registry::instance()->getGlobalMercatorProfile();
    LevelToTileKeyMap levelKeys;

    std::string dataFiles;
    args.read("--dataFiles", dataFiles);

    std::ifstream fin(dataFiles);
    std::string line;
    unsigned int numRead = 0;

    unsigned int zoomLevel = 0;
    unsigned int maxWriteLevel = 10;
    unsigned int maxLevel = 14;

    OE_NOTICE << "Collecting leaf nodes" << std::endl;
    while (!fin.eof())
    {
        std::getline(fin, line);
        line = osgDB::convertFileNameToUnixStyle(line);

        std::string keyName = osgDB::getPathRelative(path, line);
        TileKey key = parseKey(keyName, profile);
        if (key.valid())
        {            
            // Assume they are all the same zoom level
            maxLevel = zoomLevel;
            zoomLevel = key.getLevelOfDetail();
            levelKeys[zoomLevel].insert(key);

            double totalTime = osg::Timer::instance()->delta_s(startTime, osg::Timer::instance()->tick());
            double tilesPerSecond = (double)numRead / totalTime;

            if (numRead % 1000 == 0)
            {
                OE_NOTICE << "Read " << numRead << " tiles " << tilesPerSecond << "tiles/s" << std::endl;
            }
        }

        if (line.empty())
            break;
        numRead++;
    }

    unsigned int minLevel = 0;

    // Build the parent hierarchy
    OE_NOTICE << "Building parent hierarchy" << std::endl;
    while (zoomLevel > minLevel)
    {
        unsigned int childZoom = zoomLevel;
        zoomLevel--;
        OE_NOTICE << "Building parents for zoom level " << zoomLevel << std::endl;

        for (std::set<TileKey>::iterator itr = levelKeys[childZoom].begin(); itr != levelKeys[childZoom].end(); ++itr)
        {
            const TileKey parentKey = itr->createParentKey();
            levelKeys[zoomLevel].insert(parentKey);
        }
    }

    OE_NOTICE << "Writing tilesets" << std::endl;

    float height = 800.0;

    osg::ref_ptr< TDTiles::Tile > rootTile = new TDTiles::Tile;

    unsigned int numSaved = 0;
    // Build a full tileset for each tile at the min level
    for (std::set<TileKey>::iterator itr = levelKeys[maxWriteLevel].begin(); itr != levelKeys[maxWriteLevel].end(); ++itr)
    {
        const TileKey key = *itr;

        OE_NOTICE << "Generating tileset for " << key.str() << std::endl;

        osg::ref_ptr< TDTiles::Tile> tile = new TDTiles::Tile;
        tile->geometricError() = computeGeometricError(key);
        GeoExtent dataExtent = key.getExtent().transform(mapSRS);
        setTileExtents(tile, dataExtent, 0.0, height);
        addChildren(tile, key, levelKeys, maxLevel);
        std::string tilesetName = Stringify() << path << "/" << key.getLevelOfDetail() << "/" << key.getTileX() << "/" << key.getTileY() << ".json";
        saveTileSet(tile.get(), tilesetName);               
        OE_NOTICE << "Saved tileset to " << tilesetName << std::endl;
        numSaved++;
        OE_NOTICE << "Completed " << numSaved << " of " << levelKeys[maxWriteLevel].size() << std::endl;        
    }

    for (unsigned int z = minLevel; z < maxWriteLevel; z++)
    {
        unsigned int childZoom = z + 1;

        OE_NOTICE << "Writing tilesets for level " << z << " with " << levelKeys[z].size() << " keys" << std::endl;

        // For each key in this zoom level, write out a tileset.
        for (std::set<TileKey>::iterator itr = levelKeys[z].begin(); itr != levelKeys[z].end(); ++itr)
        {
            const TileKey key = *itr;            

            osg::ref_ptr< TDTiles::Tile> tile = new TDTiles::Tile;
            tile->geometricError() = computeGeometricError(key);
            GeoExtent dataExtent = key.getExtent().transform(mapSRS);
            setTileExtents(tile, dataExtent, 0.0, height);

            // Check to see if the children exist
            for (unsigned int c = 0; c < 4; c++)
            {
                TileKey childKey = key.createChildKey(c);
                std::set< TileKey >::iterator childItr = levelKeys[childZoom].find(childKey);
                if (childItr != levelKeys[childZoom].end())
                {
                    // don't actually add the child tile, add a reference to a tile that points to the child
                    // Create the parent tile
                    osg::ref_ptr< TDTiles::Tile > childTile = new TDTiles::Tile;
                    childTile->geometricError() = computeGeometricError(childKey);

                    GeoExtent childExtent = childKey.getExtent().transform(mapSRS);
                    setTileExtents(childTile, childExtent, 0.0, height);

                    std::string tilesetName;
                    if (z == minLevel)
                    {
                        tilesetName = Stringify() << childKey.getLevelOfDetail() << "/" << childKey.getTileX() << "/" << childKey.getTileY() << ".json";
                    }
                    else
                    {
                        tilesetName = Stringify() << "../../" << childKey.getLevelOfDetail() << "/" << childKey.getTileX() << "/" << childKey.getTileY() << ".json";
                    }
                    childTile->content()->uri() = tilesetName;
                    tile->children().push_back(childTile);
                }
            }

            if (z == minLevel)
            {
                rootTile->children().push_back(tile);
            }
            else
            {
                std::string tilesetName = Stringify() << path << "/" << key.getLevelOfDetail() << "/" << key.getTileX() << "/" << key.getTileY() << ".json";
                saveTileSet(tile.get(), tilesetName);
            }
        }
    }
<<<<<<< HEAD
=======
    
    // TODO:  The root tile should really have the extent of the top level parent tiles I think instead of the actual data.
    rootTile->boundingVolume()->region()->set(
        osg::DegreesToRadians(mvtContext.fullExtent.xMin()), osg::DegreesToRadians(mvtContext.fullExtent.yMin()), 0.0,
        osg::DegreesToRadians(mvtContext.fullExtent.xMax()), osg::DegreesToRadians(mvtContext.fullExtent.yMax()), height);
    rootTile->geometricError() = geometricError;// dataExtent.width() / 10000.0;// *111000.0;


    osg::ref_ptr<TDTiles::Tileset> tileset = new TDTiles::Tileset();
    tileset->root() = rootTile.get();
    tileset->asset()->version() = "1.0";

    std::ofstream fout(outfile.c_str());
    Util::Json::Value json = tileset->getJSON();
    Util::Json::StyledStreamWriter writer;
    writer.write(fout, json);
    fout.close();
>>>>>>> 9b83c84f
   
    rootTile->geometricError() = *rootTile->children()[0]->geometricError() * 2.0;

    // Offset the root b/c Cesium doesn't like having a 0,0,0 center for a Cartesian3.
    rootTile->boundingVolume()->sphere()->set(osg::Vec3(1.0, 1.0, 1.0), 6400000.0f);
    saveTileSet(rootTile.get(), outfile);

    osg::Timer_t endTime = osg::Timer::instance()->tick();
    double time = osg::Timer::instance()->delta_s(startTime, endTime);
    OE_NOTICE << "Completed generating tilesets in " << osgEarth::prettyPrintTime(time) << std::endl;

    return 0;
}

/**
 * Builds a list of test tilesets up to a given max level to test out paging.
 */
int build_test_tilesets(osg::ArgumentParser& args)
{
    osg::Timer_t startTime = osg::Timer::instance()->tick();

    std::string outfile;
    if (!args.read("--out", outfile))
        return usage("Missing required --out tileset.json");

    unsigned int maxLevel = 8;
    args.read("--maxLevel", maxLevel);

    SpatialReference* mapSRS = SpatialReference::create("epsg:4326");
    const Profile* profile = osgEarth::Registry::instance()->getGlobalMercatorProfile();

    osg::ref_ptr< TDTiles::Tile > rootTile = new TDTiles::Tile;
    std::vector< TileKey > rootKeys;
    profile->getRootKeys(rootKeys);

    TileKey rootKey = rootKeys[0];
    rootTile->geometricError() = computeGeometricError(rootKey);
    GeoExtent dataExtent = rootKey.getExtent().transform(mapSRS);
    rootTile->boundingVolume()->sphere()->set(osg::Vec3(1.0, 1.0, 1.0), 6400000.0f);
    addChildrenForce(rootTile, rootKey, 8);
    saveTileSet(rootTile.get(), outfile);

    return 0;
}


// Callback that adds the feature list to a worker queue.
void addTileToQueue(const TileKey& key, const FeatureList& features, void* context)
{
    MVTContext& mvtContext = *(MVTContext*)(context);
    while (mvtContext.queue->getNumOperationsInQueue() > 100)
    {
        OpenThreads::Thread::YieldCurrentThread();
    }
    mvtContext.queue->add(new BuildTileOperator(key, features, mvtContext));
}

/**
 * Builds b3dm files for all the leaf nodes in a mercator mbtiles database.
*/
int
build_leaves(osg::ArgumentParser& args)
{
    osg::Timer_t startTime = osg::Timer::instance()->tick();

    std::string infile;
    if (!args.read("--in", infile))
        return usage("Missing required --in <earthfile>");

    std::string outfile;
    if (!args.read("--out", outfile))
        return usage("Missing required --out tileset.json");

    osg::ref_ptr<osg::Node> node = osgDB::readRefNodeFile(infile);
    MapNode* mapnode = MapNode::get(node.get());
    if (!mapnode)
        return usage("Input file is not a valid earth file");

    Map* map = mapnode->getMap();

    osgEarth::Features::MVTFeatureSource* fs = map->getLayer<MVTFeatureSource>();
    if (!fs)
        return usage("No feature source layer found in the map");

    StyleSheet* sheet = map->getLayer<StyleSheet>();
    if (!sheet)
        return usage("No stylesheet found in the map");

    std::string format("b3dm");
    args.read("--format", format);

    unsigned int zoomLevel = 14;
    args.read("--zoom", zoomLevel);

    unsigned int numThreads = 4;
    args.read("--numThreads", numThreads);

    const Style* style = 0;

    std::string styleName;
    if (args.read("--style", styleName))
    {
        style = sheet->getStyle(styleName);
    }
    else
    {
        style = sheet->getDefaultStyle();
    }

    if (!style)
    {
        return usage("No style specified");
    }
    
    GeoExtent queryExtent;
    double xmin = DBL_MAX, ymin = DBL_MAX, xmax = DBL_MIN, ymax = DBL_MIN;
    while (args.read("--bounds", xmin, ymin, xmax, ymax))
    {
        queryExtent = GeoExtent(osgEarth::SpatialReference::create("epsg:4326"), xmin, ymin, xmax, ymax);
    }

    if (!map->getProfile())
    {
        const Profile* profile = map->calculateProfile();
        map->setProfile(profile);
    }

    // For best optimization
    Registry::instance()->setMaxNumberOfVertsPerDrawable(UINT_MAX);

    URIContext uriContext(outfile);

    MVTContext mvtContext;
    mvtContext.map = map;
    mvtContext.styleSheet = sheet;
    mvtContext.style = style;
    mvtContext.uriContext = uriContext;
    mvtContext.format = format;
    mvtContext.startTime = osg::Timer::instance()->tick();

    std::vector< osg::ref_ptr< osg::OperationsThread > > threads;
    for (unsigned int i = 0; i < numThreads; i++)
    {
        osg::OperationsThread* thread = new osg::OperationsThread();
        thread->setOperationQueue(mvtContext.queue.get());
        thread->start();
        threads.push_back(thread);
    }

    fs->iterateTiles(zoomLevel, 0, 0, queryExtent, addTileToQueue, &mvtContext);
    
    // Wait for all operations to be done.
    while (!mvtContext.queue.get()->empty())
    {
        OpenThreads::Thread::YieldCurrentThread();
    }

    for (unsigned int i = 0; i < numThreads; i++)
    {
        threads[i]->setDone(true);
        threads[i]->join();
    }

    osg::Timer_t endTime = osg::Timer::instance()->tick();
    double time = osg::Timer::instance()->delta_s(startTime, endTime);
    OE_NOTICE << "Completed tiling in " << osgEarth::prettyPrintTime(time) << std::endl;
    return 0;
}

int
main(int argc, char** argv)
{
    osg::ArgumentParser arguments(&argc, argv);

    // Make sure the b3dm plugin is loaded
    std::string libname = osgDB::Registry::instance()->createLibraryNameForExtension("gltf");
    osgDB::Registry::instance()->loadLibrary(libname);

    if (arguments.read("--help"))
        return usage("Help!");

    else if (arguments.read("--tile"))
        return main_tile(arguments);

    else if (arguments.read("--build_leaves"))
        return build_leaves(arguments);

    else if (arguments.read("--build_tilesets"))    
        return build_tilesets(arguments);                

    else if (arguments.read("--build_test_tilesets"))
        return build_test_tilesets(arguments);

    else if (arguments.read("--view"))
        return main_view(arguments);

    else
        return usage("Missing required --build or --view");
}<|MERGE_RESOLUTION|>--- conflicted
+++ resolved
@@ -744,27 +744,7 @@
             }
         }
     }
-<<<<<<< HEAD
-=======
-    
-    // TODO:  The root tile should really have the extent of the top level parent tiles I think instead of the actual data.
-    rootTile->boundingVolume()->region()->set(
-        osg::DegreesToRadians(mvtContext.fullExtent.xMin()), osg::DegreesToRadians(mvtContext.fullExtent.yMin()), 0.0,
-        osg::DegreesToRadians(mvtContext.fullExtent.xMax()), osg::DegreesToRadians(mvtContext.fullExtent.yMax()), height);
-    rootTile->geometricError() = geometricError;// dataExtent.width() / 10000.0;// *111000.0;
-
-
-    osg::ref_ptr<TDTiles::Tileset> tileset = new TDTiles::Tileset();
-    tileset->root() = rootTile.get();
-    tileset->asset()->version() = "1.0";
-
-    std::ofstream fout(outfile.c_str());
-    Util::Json::Value json = tileset->getJSON();
-    Util::Json::StyledStreamWriter writer;
-    writer.write(fout, json);
-    fout.close();
->>>>>>> 9b83c84f
-   
+
     rootTile->geometricError() = *rootTile->children()[0]->geometricError() * 2.0;
 
     // Offset the root b/c Cesium doesn't like having a 0,0,0 center for a Cartesian3.
